## Changes in 0.6.1. (under development)
<<<<<<< HEAD
* Chunkstore considers bounding box when accessing data. Less data is accessed and normalized. (#33)
=======
* Fixed time range detection for datasets with daily time frequency.
>>>>>>> e5e59d69
* Fixed problem with the encoding of a dataset's coordinate variables that occurs 
  when using `xcube_cci` with xcube 0.6.0. (#27)
* Removed CLI

## Changes in 0.6.0.
* Support type specifiers [#18](https://github.com/dcs4cop/xcube-cci/issues/18). 
The CCI Store supports type specifiers `dataset` and `dataset[cube]`
* Descriptions of variables and dimensions are different for the same dataset, 
depending on what type specifier is set.
* There are now two DataOpeners: The CciOdpDatasetOpener and the CciOdpCubeOpener.
Both openers are used by the CciOdpDataStore, with the CciOdpDatasetOpener being the default.
The CciOdpDatasetOpener will open any data sets from the CCI Open Data Portal without changing their dimensions.
The CciOdpCubeOpener will normalize datasets to have dimensions `lat`, `lon`, `time` (and possibly others).
Subsetting is only supported for data cubes. 
As not all datasets can be normalized to cubes, the CciOdpCubeOpener supports a subset of the datasets that can be accessed with the CciOdpDatasetOpener.
* Establish common data store conventions ([#10](https://github.com/dcs4cop/xcube-cci/issues/10)
* xcube-cci can now get the time ranges for satellite-orbit-frequency datasets available via opensearch 
* Introduced new optional parameters to CciStore:
    - enable_warnings
    - num_retries
    - _retry_backoff_max
    - _retry_backoff_base
* Updated setup.py [#16](https://github.com/dcs4cop/xcube-cci/issues/16)
* Added opener parameters `time_range` and `spatial_res`
* String-encoded variables are added to datasets as metadata
* Updated example notebooks

## Changes in 0.5.0.
 
Initial version. 
This version has been designed to work with the `xcube` store framework that has been introduced with
`xcube` v0.5.0.
It affords
- a CciOdpDataOpener Implementaton for opening datasets from the ESA CCI Open Data Portal. 
The Opener has open parameters `variable_names`, `time_period`, `bbox`, and `crs`.
- a CciStore Implementation that uses and extends the aforementioned opener and allows for searching 
the ESA CCI Open Data Portal<|MERGE_RESOLUTION|>--- conflicted
+++ resolved
@@ -1,9 +1,6 @@
 ## Changes in 0.6.1. (under development)
-<<<<<<< HEAD
 * Chunkstore considers bounding box when accessing data. Less data is accessed and normalized. (#33)
-=======
 * Fixed time range detection for datasets with daily time frequency.
->>>>>>> e5e59d69
 * Fixed problem with the encoding of a dataset's coordinate variables that occurs 
   when using `xcube_cci` with xcube 0.6.0. (#27)
 * Removed CLI
