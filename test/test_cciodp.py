import numpy as np
import os
import unittest
from unittest import skip, skipIf

from xcube_cci.cciodp import find_datetime_format, _get_res, CciOdp, _run_with_session
from xcube_cci.constants import OPENSEARCH_CEDA_URL


class CciOdpTest(unittest.TestCase):

    @skipIf(os.environ.get('XCUBE_DISABLE_WEB_TESTS', None) == '1', 'XCUBE_DISABLE_WEB_TESTS = 1')
    def test_get_data_chunk(self):
        cci_odp = CciOdp()
        id = cci_odp.get_dataset_id(
            'esacci.OZONE.mon.L3.NP.multi-sensor.multi-platform.MERGED.fv0002.r1')
        request = dict(parentIdentifier=id,
                       startDate='1997-05-01T00:00:00',
                       endDate='1997-05-01T00:00:00',
                       varNames=['surface_pressure'],
                       drsId='esacci.OZONE.mon.L3.NP.multi-sensor.multi-platform.MERGED.fv0002.r1'
                       )
        dim_indexes = (slice(None, None), slice(0, 179), slice(0, 359))
        data = cci_odp.get_data_chunk(request, dim_indexes)
        self.assertIsNotNone(data)
        data_array = np.frombuffer(data, dtype=np.float32)
        self.assertEqual(64261, len(data_array))
        self.assertAlmostEqual(1024.4185, data_array[-1], 4)

    @skipIf(os.environ.get('XCUBE_DISABLE_WEB_TESTS', None) == '1', 'XCUBE_DISABLE_WEB_TESTS = 1')
    def test_dataset_names(self):
        cci_odp = CciOdp()
        dataset_names = cci_odp.dataset_names
        self.assertIsNotNone(dataset_names)
        list(dataset_names)
        self.assertTrue(len(dataset_names) > 250)
        self.assertTrue('esacci.AEROSOL.day.L3C.AER_PRODUCTS.AATSR.Envisat.ORAC.04-01-.r1'
                        in dataset_names)
        self.assertTrue('esacci.OC.day.L3S.K_490.multi-sensor.multi-platform.MERGED.3-1.sinusoidal'
                        in dataset_names)
        self.assertTrue(
            'esacci.SST.satellite-orbit-frequency.L3U.SSTskin.AVHRR-3.NOAA-19.AVHRR19_G.2-1.r1'
            in dataset_names)

    @skipIf(os.environ.get('XCUBE_DISABLE_WEB_TESTS', None) == '1', 'XCUBE_DISABLE_WEB_TESTS = 1')
    def test_cube_ready_dataset_names(self):
        cci_odp = CciOdp(only_consider_cube_ready=True)
        dataset_names = cci_odp.dataset_names
        self.assertIsNotNone(dataset_names)
        list(dataset_names)
        self.assertTrue(len(dataset_names) > 120)
        self.assertTrue(len(dataset_names) < 250)
        self.assertTrue('esacci.AEROSOL.day.L3C.AER_PRODUCTS.AATSR.Envisat.ORAC.04-01-.r1'
                        in dataset_names)
        self.assertFalse(
            'esacci.OC.day.L3S.K_490.multi-sensor.multi-platform.MERGED.3-1.sinusoidal'
            in dataset_names)
        self.assertTrue(
            'esacci.SST.satellite-orbit-frequency.L3U.SSTskin.AVHRR-3.NOAA-19.AVHRR19_G.2-1.r1'
            in dataset_names)

    @skipIf(os.environ.get('XCUBE_DISABLE_WEB_TESTS', None) == '1', 'XCUBE_DISABLE_WEB_TESTS = 1')
    def test_var_names(self):
        cci_odp = CciOdp()
        var_names = cci_odp.var_names(
            'esacci.OC.mon.L3S.K_490.multi-sensor.multi-platform.MERGED.3-1.geographic')
        self.assertIsNotNone(var_names)
        self.assertEqual(['MERIS_nobs_sum', 'MODISA_nobs_sum', 'SeaWiFS_nobs_sum',
                          'VIIRS_nobs_sum', 'kd_490', 'kd_490_bias', 'kd_490_rmsd',
                          'total_nobs_sum'], var_names)

    @skipIf(os.environ.get('XCUBE_DISABLE_WEB_TESTS', None) == '1', 'XCUBE_DISABLE_WEB_TESTS = 1')
    def test_get_dataset_info(self):
        cci_odp = CciOdp()
        dataset_info = cci_odp.get_dataset_info(
            'esacci.CLOUD.mon.L3C.CLD_PRODUCTS.MODIS.Terra.MODIS_TERRA.2-0.r1')
        self.assertIsNotNone(dataset_info)
        self.assertTrue('lat_res' in dataset_info)
        self.assertEqual(0.5, dataset_info['lat_res'])
        self.assertTrue('lon_res' in dataset_info)
        self.assertEqual(0.5, dataset_info['lon_res'])
        self.assertTrue('bbox' in dataset_info)
        self.assertEqual((-180.0, -90.0, 180.0, 90.0), dataset_info['bbox'])
        self.assertTrue('var_names' in dataset_info)
        self.assertEqual(['nobs', 'nobs_day', 'nobs_clear_day', 'nobs_cloudy_day',
                          'nobs_clear_night', 'nobs_cloudy_night', 'nobs_clear_twl',
                          'nobs_cloudy_twl', 'nobs_cloudy', 'nretr_cloudy', 'nretr_cloudy_liq',
                          'nretr_cloudy_ice', 'nretr_cloudy_day', 'nretr_cloudy_day_liq',
                          'nretr_cloudy_day_ice', 'nretr_cloudy_low', 'nretr_cloudy_mid',
                          'nretr_cloudy_high', 'cfc', 'cfc_std', 'cfc_prop_unc', 'cfc_corr_unc',
                          'cfc_unc', 'cfc_low', 'cfc_mid', 'cfc_high', 'cfc_day', 'cfc_night',
                          'cfc_twl', 'ctt', 'ctt_std', 'ctt_prop_unc', 'ctt_corr_unc',
                          'ctt_unc', 'ctt_corrected', 'ctt_corrected_std',
                          'ctt_corrected_prop_unc', 'ctt_corrected_corr_unc', 'ctt_corrected_unc',
                          'stemp', 'stemp_std', 'stemp_prop_unc', 'stemp_corr_unc', 'stemp_unc',
                          'cth', 'cth_std', 'cth_prop_unc', 'cth_corr_unc', 'cth_unc',
                          'cth_corrected', 'cth_corrected_std', 'cth_corrected_prop_unc',
                          'cth_corrected_corr_unc', 'cth_corrected_unc', 'ctp', 'ctp_std',
                          'ctp_prop_unc', 'ctp_corr_unc', 'ctp_unc', 'ctp_log', 'ctp_corrected',
                          'ctp_corrected_std', 'ctp_corrected_prop_unc', 'ctp_corrected_corr_unc',
                          'ctp_corrected_unc', 'cph', 'cph_std', 'cph_day', 'cph_day_std', 'cer',
                          'cer_std', 'cer_prop_unc', 'cer_corr_unc', 'cer_unc', 'cot', 'cot_log',
                          'cot_std', 'cot_prop_unc', 'cot_corr_unc', 'cot_unc', 'cee', 'cee_std',
                          'cee_prop_unc', 'cee_corr_unc', 'cee_unc', 'cla_vis006',
                          'cla_vis006_std', 'cla_vis006_prop_unc', 'cla_vis006_corr_unc',
                          'cla_vis006_unc', 'cla_vis006_liq', 'cla_vis006_liq_std',
                          'cla_vis006_liq_unc', 'cla_vis006_ice', 'cla_vis006_ice_std',
                          'cla_vis006_ice_unc', 'cla_vis008', 'cla_vis008_std',
                          'cla_vis008_prop_unc', 'cla_vis008_corr_unc', 'cla_vis008_unc',
                          'cla_vis008_liq', 'cla_vis008_liq_std', 'cla_vis008_liq_unc',
                          'cla_vis008_ice', 'cla_vis008_ice_std', 'cla_vis008_ice_unc', 'lwp',
                          'lwp_std', 'lwp_prop_unc', 'lwp_corr_unc', 'lwp_unc', 'lwp_allsky',
                          'iwp', 'iwp_std', 'iwp_prop_unc', 'iwp_corr_unc', 'iwp_unc',
                          'iwp_allsky', 'cer_liq', 'cer_liq_std', 'cer_liq_prop_unc',
                          'cer_liq_corr_unc', 'cer_liq_unc', 'cer_ice', 'cer_ice_std',
                          'cer_ice_prop_unc', 'cer_ice_corr_unc', 'cer_ice_unc', 'cot_liq',
                          'cot_liq_std', 'cot_liq_prop_unc', 'cot_liq_corr_unc', 'cot_liq_unc',
                          'cot_ice', 'cot_ice_std', 'cot_ice_prop_unc', 'cot_ice_corr_unc',
                          'cot_ice_unc', 'hist2d_cot_ctp', 'hist1d_cot', 'hist1d_ctp',
                          'hist1d_ctt', 'hist1d_cer', 'hist1d_cwp', 'hist1d_cla_vis006',
                          'hist1d_cla_vis008'], dataset_info['var_names'])
        self.assertTrue('temporal_coverage_start' in dataset_info)
        self.assertEqual('2000-02-01T00:00:00', dataset_info['temporal_coverage_start'])
        self.assertTrue('temporal_coverage_end' in dataset_info)
        self.assertEqual('2014-12-31T23:59:59', dataset_info['temporal_coverage_end'])

    @skipIf(os.environ.get('XCUBE_DISABLE_WEB_TESTS', None) == '1', 'XCUBE_DISABLE_WEB_TESTS = 1')
    def test_fetch_data_source_list_json(self):
        cci_odp = CciOdp()
        drs_id = 'esacci.OC.5-days.L3S.CHLOR_A.multi-sensor.multi-platform.MERGED.3-1.geographic'
        async def fetch_data_source_list_json(session):
            return await cci_odp._fetch_data_source_list_json(session,
                                                              OPENSEARCH_CEDA_URL,
                                                              {'parentIdentifier': 'cci',
                                                               'drsId': drs_id})
        data_source_list = _run_with_session(fetch_data_source_list_json)
        self.assertIsNotNone(data_source_list)
        self.assertEqual(1, len(data_source_list))
        self.assertTrue('12d6f4bdabe144d7836b0807e65aa0e2' in data_source_list)
        self.assertEqual(6, len(data_source_list['12d6f4bdabe144d7836b0807e65aa0e2'].items()))
        self.assertEqual('12d6f4bdabe144d7836b0807e65aa0e2',
                         data_source_list['12d6f4bdabe144d7836b0807e65aa0e2'].get('uuid', ''))
        self.assertEqual('ESA Ocean Colour Climate Change Initiative (Ocean_Colour_cci): '
                         'Global chlorophyll-a data products gridded on a geographic projection, '
                         'Version 3.1',
                         data_source_list['12d6f4bdabe144d7836b0807e65aa0e2'].get('title', ''))
        self.assertTrue('variables' in data_source_list['12d6f4bdabe144d7836b0807e65aa0e2'])
        self.assertTrue('odd_url' in data_source_list['12d6f4bdabe144d7836b0807e65aa0e2'])
        self.assertEqual('https://catalogue.ceda.ac.uk/export/xml/'
                         '12d6f4bdabe144d7836b0807e65aa0e2.xml',
                         data_source_list['12d6f4bdabe144d7836b0807e65aa0e2'].
                         get('metadata_url', ''))
        self.assertEqual('https://catalogue.ceda.ac.uk/uuid/12d6f4bdabe144d7836b0807e65aa0e2',
                         data_source_list['12d6f4bdabe144d7836b0807e65aa0e2'].
                         get('catalog_url', ''))

    @skipIf(os.environ.get('XCUBE_DISABLE_WEB_TESTS', None) == '1', 'XCUBE_DISABLE_WEB_TESTS = 1')
    @skip('Disabled while old archive is set up')
    def test_get_datasets_metadata(self):
        cci_odp = CciOdp()
        datasets = ['esacci.OC.day.L3S.CHLOR_A.multi-sensor.multi-platform.MERGED.3-1.geographic',
                    'esacci.OC.5-days.L3S.CHLOR_A.multi-sensor.'
                    'multi-platform.MERGED.3-1.geographic'
                    ]
        datasets_metadata = cci_odp.get_datasets_metadata(datasets)
        self.assertIsNotNone(datasets_metadata)
        self.assertEqual(2, len(datasets_metadata))
        self.assertTrue('variables' in datasets_metadata[0])
        self.assertEqual(
            [{'long_name': 'Bias of log10-transformed chlorophyll-a concentration in '
                           'seawater.',
              'name': 'chlor_a_log10_bias',
              'units': ''},
             {'long_name': 'Chlorophyll-a concentration in seawater (not log-transformed), '
                           'generated by SeaDAS using a blended combination of OCI (OC4v6 '
                           "+ Hu's CI), OC3 and OC5, depending on water class memberships",
              'name': 'chlor_a',
              'units': 'milligram m-3'},
             {'long_name': 'Count of the number of observations from the MERIS sensor '
                           'contributing to this bin cell',
              'name': 'MERIS_nobs',
              'units': ''},
             {'long_name': 'Count of the number of observations from the MODIS (Aqua) '
                           'sensor contributing to this bin cell',
              'name': 'MODISA_nobs',
              'units': ''},
             {'long_name': 'Count of the number of observations from the SeaWiFS (GAC and '
                           'LAC) sensor contributing to this bin cell',
              'name': 'SeaWiFS_nobs',
              'units': ''},
             {'long_name': 'Count of the number of observations from the VIIRS sensor '
                           'contributing to this bin cell',
              'name': 'VIIRS_nobs',
              'units': ''},
             {'long_name': 'Count of the total number of observations contributing to this '
                           'bin cell',
              'name': 'total_nobs',
              'units': ''},
             {'long_name': 'Root-mean-square-difference of log10-transformed chlorophyll-a '
                           'concentration in seawater.',
              'name': 'chlor_a_log10_rmsd',
              'units': ''},
             {'long_name': 'latitude', 'name': 'lat', 'units': 'degrees_north'},
             {'long_name': 'longitude', 'name': 'lon', 'units': 'degrees_east'},
             {'long_name': None, 'name': 'time', 'units': ''},
             {'long_name': None, 'name': 'crs', 'units': ''}
             ],
            datasets_metadata[0]['variables'])
        self.assertTrue('variables' in datasets_metadata[1])
        self.assertEqual([{'long_name': 'Bias of log10-transformed chlorophyll-a concentration '
                                        'in seawater.',
                           'name': 'chlor_a_log10_bias',
                           'units': ''},
                          {'long_name': "Chlorophyll-a concentration in seawater "
                                        "(not log-transformed), generated by SeaDAS using a "
                                        "blended combination of OCI (OC4v6 + Hu's CI), OC3 "
                                        "and OC5, depending on water class memberships",
                           'name': 'chlor_a',
                           'units': 'milligram m-3'},
                          {'long_name': 'Count of the number of observations from the MERIS '
                                        'sensor contributing to this bin cell',
                           'name': 'MERIS_nobs_sum',
                           'units': ''},
                          {'long_name': 'Count of the number of observations from the '
                                        'MODIS (Aqua) sensor contributing to this bin cell',
                           'name': 'MODISA_nobs_sum',
                           'units': ''},
                          {'long_name': 'Count of the number of observations from the SeaWiFS '
                                        '(GAC and LAC) sensor contributing to this bin cell',
                           'name': 'SeaWiFS_nobs_sum',
                           'units': ''},
                          {'long_name': 'Count of the number of observations from the VIIRS '
                                        'sensor contributing to this bin cell',
                           'name': 'VIIRS_nobs_sum',
                           'units': ''},
                          {'long_name': 'Count of the total number of observations contributing '
                                        'to this bin cell',
                           'name': 'total_nobs_sum',
                           'units': ''},
                          {'long_name': 'Root-mean-square-difference of log10-transformed '
                                        'chlorophyll-a concentration in seawater.',
                           'name': 'chlor_a_log10_rmsd',
                           'units': ''},
                          {'long_name': 'latitude', 'name': 'lat', 'units': 'degrees_north'},
                          {'long_name': 'longitude', 'name': 'lon', 'units': 'degrees_east'},
                          {'long_name': None, 'name': 'time', 'units': ''},
                          {'long_name': None, 'name': 'crs', 'units': ''}],
                         datasets_metadata[1]['variables'])

    @skipIf(os.environ.get('XCUBE_DISABLE_WEB_TESTS', None) == '1', 'XCUBE_DISABLE_WEB_TESTS = 1')
    @skip('Disabled while old archive is set up')
    def test_get_drs_metadata(self):
        cci_odp = CciOdp()
        fid = '12d6f4bdabe144d7836b0807e65aa0e2'
        metadata = {}
        async def set_drs_metadata(session):
            return await cci_odp._set_drs_metadata(session, fid, metadata)
        _run_with_session(set_drs_metadata)
        variables_dict = metadata['variables']
        drs_uuids = metadata['uuids']
        self.assertIsNotNone(variables_dict)
        self.assertEqual(4, len(variables_dict.items()))
        self.assertTrue(
            'esacci.OC.day.L3S.CHLOR_A.multi-sensor.multi-platform.MERGED.3-1.geographic' in
            variables_dict)
        self.assertEqual(12, len(variables_dict['esacci.OC.day.L3S.CHLOR_A.multi-sensor.'
                                                'multi-platform.MERGED.3-1.geographic']))
        variable_names = [variable['name'] for variable
                          in variables_dict['esacci.OC.day.L3S.CHLOR_A.multi-sensor.' \
                                            'multi-platform.MERGED.3-1.geographic']]
        self.assertEqual(
            ['chlor_a_log10_bias', 'chlor_a', 'MERIS_nobs', 'MODISA_nobs', 'SeaWiFS_nobs',
             'VIIRS_nobs', 'total_nobs', 'chlor_a_log10_rmsd', 'lat', 'lon', 'time', 'crs'],
            variable_names)
        self.assertTrue('esacci.OC.5-days.L3S.CHLOR_A.multi-sensor.'
                        'multi-platform.MERGED.3-1.geographic' in variables_dict)
        variable_names = [variable['name'] for variable
                          in variables_dict['esacci.OC.5-days.L3S.CHLOR_A.multi-sensor.' \
                                            'multi-platform.MERGED.3-1.geographic']]
        self.assertEqual(
            ['chlor_a_log10_bias', 'chlor_a', 'MERIS_nobs_sum', 'MODISA_nobs_sum',
             'SeaWiFS_nobs_sum', 'VIIRS_nobs_sum', 'total_nobs_sum', 'chlor_a_log10_rmsd', 'lat',
             'lon', 'time', 'crs'], variable_names)
        self.assertEqual(4, len(drs_uuids.items()))
        self.assertTrue('esacci.OC.day.L3S.CHLOR_A.multi-sensor.'
                        'multi-platform.MERGED.3-1.geographic' in drs_uuids)
        self.assertEqual('f13668e057c736410676fcf51983ca9d018108c3',
                         drs_uuids['esacci.OC.day.L3S.CHLOR_A.multi-sensor.'
                                   'multi-platform.MERGED.3-1.geographic'])
        self.assertTrue('esacci.OC.5-days.L3S.CHLOR_A.multi-sensor.'
                        'multi-platform.MERGED.3-1.geographic' in drs_uuids)
        self.assertEqual('d43b5fa4c4e0d7edc89f794798aa07824671105b',
                         drs_uuids['esacci.OC.5-days.L3S.CHLOR_A.multi-sensor.'
                                   'multi-platform.MERGED.3-1.geographic'])
        self.assertTrue('esacci.OC.8-days.L3S.CHLOR_A.multi-sensor.'
                        'multi-platform.MERGED.3-1.geographic' in drs_uuids)
        self.assertEqual('5082ae00d82255c2389a74593b71ebe686fc1314',
                         drs_uuids['esacci.OC.8-days.L3S.CHLOR_A.multi-sensor.'
                                   'multi-platform.MERGED.3-1.geographic'])
        self.assertTrue('esacci.OC.mon.L3S.CHLOR_A.multi-sensor.'
                        'multi-platform.MERGED.3-1.geographic' in drs_uuids)
        self.assertEqual('e7f59d6547d610fdd04ae05cca77ddfee15e3a5a',
                         drs_uuids['esacci.OC.mon.L3S.CHLOR_A.multi-sensor.'
                                   'multi-platform.MERGED.3-1.geographic'])

    @skipIf(os.environ.get('XCUBE_DISABLE_WEB_TESTS', None) == '1', 'XCUBE_DISABLE_WEB_TESTS = 1')
    def test_get_opendap_dataset(self):
        opendap_url = 'http://data.cci.ceda.ac.uk/thredds/dodsC/esacci/aerosol/data/AATSR_SU/L3/' \
                      'v4.21/DAILY/2002/07/' \
                      '20020724-ESACCI-L3C_AEROSOL-AER_PRODUCTS-AATSR_ENVISAT-SU_DAILY-v4.21.nc'
        cci_odp = CciOdp()
        dataset = cci_odp.get_opendap_dataset(opendap_url)
        self.assertIsNotNone(dataset)
        self.assertEqual(53, len(list(dataset.keys())))
        self.assertTrue('AOD550_mean' in dataset.keys())
        self.assertEqual('atmosphere_optical_thickness_due_to_ambient_aerosol',
                         dataset['AOD550_mean'].attributes['standard_name'])
        self.assertEqual(('latitude', 'longitude'), dataset['AOD550_mean'].dimensions)
        self.assertEqual(64800, dataset['AOD550_mean'].size)

    def test_get_res(self):
        nc_attrs = dict(geospatial_lat_resolution=24.2,
                        geospatial_lon_resolution=30.1)
        self.assertEqual(24.2, _get_res(nc_attrs, 'lat'))
        self.assertEqual(30.1, _get_res(nc_attrs, 'lon'))

        nc_attrs = dict(resolution=5.0)
        self.assertEqual(5.0, _get_res(nc_attrs, 'lat'))
        self.assertEqual(5.0, _get_res(nc_attrs, 'lon'))

        nc_attrs = dict(resolution='12x34 degree')
        self.assertEqual(12.0, _get_res(nc_attrs, 'lat'))
        self.assertEqual(34.0, _get_res(nc_attrs, 'lon'))

        nc_attrs = dict(spatial_resolution='926.62543305 m')
        self.assertEqual(926.62543305, _get_res(nc_attrs, 'lat'))
        self.assertEqual(926.62543305, _get_res(nc_attrs, 'lon'))

        nc_attrs = dict(spatial_resolution='60km x 30km at nadir (along-track x across-track)')
        self.assertEqual(60.0, _get_res(nc_attrs, 'lat'))
        self.assertEqual(30.0, _get_res(nc_attrs, 'lon'))

    def test_find_datetime_format(self):
        time_format, start, end, timedelta = find_datetime_format('fetgzrs2015ydhfbgv')
        self.assertEqual('%Y', time_format)
        self.assertEqual(7, start)
        self.assertEqual(11, end)
        self.assertEqual(1, timedelta.years)
        self.assertEqual(0, timedelta.months)
        self.assertEqual(0, timedelta.days)
        self.assertEqual(0, timedelta.hours)
        self.assertEqual(0, timedelta.minutes)
        self.assertEqual(-1, timedelta.seconds)

        time_format, start, end, timedelta = find_datetime_format('fetz23gxgs20150213ydh391fbgv')
        self.assertEqual('%Y%m%d', time_format)
        self.assertEqual(10, start)
        self.assertEqual(18, end)
        self.assertEqual(0, timedelta.years)
        self.assertEqual(0, timedelta.months)
        self.assertEqual(1, timedelta.days)
        self.assertEqual(0, timedelta.hours)
        self.assertEqual(0, timedelta.minutes)
        self.assertEqual(-1, timedelta.seconds)

        time_format, start, end, timedelta = find_datetime_format('f23gxgs19961130191846y391fbgv')
        self.assertEqual('%Y%m%d%H%M%S', time_format)
        self.assertEqual(7, start)
        self.assertEqual(21, end)
        self.assertEqual(0, timedelta.years)
        self.assertEqual(0, timedelta.months)
        self.assertEqual(0, timedelta.days)
        self.assertEqual(0, timedelta.hours)
        self.assertEqual(0, timedelta.minutes)
        self.assertEqual(0, timedelta.seconds)

        time_format, start, end, timedelta = find_datetime_format('f23gxgdrtgys1983-11-30y391fbgv')
        self.assertEqual('%Y-%m-%d', time_format)
        self.assertEqual(12, start)
        self.assertEqual(22, end)
        self.assertEqual(0, timedelta.years)
        self.assertEqual(0, timedelta.months)
        self.assertEqual(1, timedelta.days)
        self.assertEqual(0, timedelta.hours)
        self.assertEqual(0, timedelta.minutes)
        self.assertEqual(-1, timedelta.seconds)

    @skipIf(os.environ.get('XCUBE_DISABLE_WEB_TESTS', None) == '1', 'XCUBE_DISABLE_WEB_TESTS = 1')
    def test_get_variable_data(self):
        cci_odp = CciOdp()
<<<<<<< HEAD
        dimension_data = cci_odp.get_variable_data(
            'esacci.AEROSOL.day.L3C.AER_PRODUCTS.AATSR.Envisat.ORAC.04-01-.r1',
            {'latitude': 180,
             'longitude': 360,
             'view': 2,
             'aerosol_type': 10},
            '2002-08-01T00:00:00',
            '2002-08-01T00:00:00')
=======
        dimension_data = cci_odp.get_variable_data('esacci.AEROSOL.day.L3C.AER_PRODUCTS.AATSR.Envisat.ORAC.04-01-.r1',
                                                   {'latitude': 180,
                                                    'longitude': 360,
                                                    'view': 2,
                                                    'aerosol_type': 10},
                                                   '2002-08-01T00:00:00',
                                                   '2002-08-02T00:00:00')
>>>>>>> e30f6dcc
        self.assertIsNotNone(dimension_data)
        self.assertEqual(dimension_data['latitude']['size'], 180)
        self.assertEqual(dimension_data['latitude']['chunkSize'], 180)
        self.assertEqual(dimension_data['latitude']['data'][0], -89.5)
        self.assertEqual(dimension_data['latitude']['data'][-1], 89.5)
        self.assertEqual(dimension_data['longitude']['size'], 360)
        self.assertEqual(dimension_data['longitude']['chunkSize'], 360)
        self.assertEqual(dimension_data['longitude']['data'][0], -179.5)
        self.assertEqual(dimension_data['longitude']['data'][-1], 179.5)
        self.assertEqual(dimension_data['view']['size'], 2)
        self.assertEqual(dimension_data['view']['chunkSize'], 2)
        self.assertEqual(dimension_data['view']['data'][0], 0)
        self.assertEqual(dimension_data['view']['data'][-1], 1)
        self.assertEqual(dimension_data['aerosol_type']['size'], 10)
        self.assertEqual(dimension_data['aerosol_type']['chunkSize'], 10)
        self.assertEqual(dimension_data['aerosol_type']['data'][0], 0)
        self.assertEqual(dimension_data['aerosol_type']['data'][-1], 9)

        dimension_data = cci_odp.get_variable_data(
            'esacci.OC.day.L3S.K_490.multi-sensor.multi-platform.MERGED.3-1.sinusoidal',
            {'lat': 23761676, 'lon': 23761676})
        self.assertIsNotNone(dimension_data)
        self.assertEqual(dimension_data['lat']['size'], 23761676)
        self.assertEqual(dimension_data['lat']['chunkSize'], 1048576)
        self.assertEqual(len(dimension_data['lat']['data']), 0)
        self.assertEqual(dimension_data['lon']['size'], 23761676)
        self.assertEqual(dimension_data['lon']['chunkSize'], 1048576)
        self.assertEqual(len(dimension_data['lon']['data']), 0)

    @skipIf(os.environ.get('XCUBE_DISABLE_WEB_TESTS', None) == '1', 'XCUBE_DISABLE_WEB_TESTS = 1')
    def test_search_ecv(self):
        cci_odp = CciOdp()
        aerosol_sources = cci_odp.search(
            start_date='1990-05-01',
            end_date='2021-08-01',
            bbox=(-20, 30, 20, 50),
            ecv='AEROSOL'
        )
        self.assertTrue(len(aerosol_sources) > 13)

    @skipIf(os.environ.get('XCUBE_DISABLE_WEB_TESTS', None) == '1', 'XCUBE_DISABLE_WEB_TESTS = 1')
    def test_search_frequency(self):
        cci_odp = CciOdp()
        five_day_sources = cci_odp.search(
            start_date='1990-05-01',
            end_date='2021-08-01',
            bbox=(-20, 30, 20, 50),
            frequency='5 days'
        )
        self.assertTrue(len(five_day_sources) > 18)

    @skipIf(os.environ.get('XCUBE_DISABLE_WEB_TESTS', None) == '1', 'XCUBE_DISABLE_WEB_TESTS = 1')
    def test_search_processing_level(self):
        cci_odp = CciOdp()
        l2p_sources = cci_odp.search(
            start_date = '1990-05-01',
            end_date = '2021-08-01',
            bbox=(-20, 30, 20, 50),
            processing_level='L2P'
        )
        self.assertTrue(len(l2p_sources) > 28)

    @skipIf(os.environ.get('XCUBE_DISABLE_WEB_TESTS', None) == '1', 'XCUBE_DISABLE_WEB_TESTS = 1')
    def test_search_product_string(self):
        cci_odp = CciOdp()
        avhrr19g_sources = cci_odp.search(
            start_date = '1990-05-01',
            end_date = '2021-08-01',
            bbox=(-20, 30, 20, 50),
            product_string='AVHRR19_G'
        )
        self.assertTrue(len(avhrr19g_sources) > 3)

    @skipIf(os.environ.get('XCUBE_DISABLE_WEB_TESTS', None) == '1', 'XCUBE_DISABLE_WEB_TESTS = 1')
    def test_search_product_version(self):
        cci_odp = CciOdp()
        v238_sources = cci_odp.search(
            start_date = '1990-05-01',
            end_date = '2021-08-01',
            bbox=(-20, 30, 20, 50),
            product_version='v2.3.8'
        )
        self.assertTrue(len(v238_sources) > 2)

    @skipIf(os.environ.get('XCUBE_DISABLE_WEB_TESTS', None) == '1', 'XCUBE_DISABLE_WEB_TESTS = 1')
    def test_search_data_type(self):
        cci_odp = CciOdp()
        siconc_sources = cci_odp.search(
            start_date='2007-05-01',
            end_date='2009-08-01',
            bbox=(-20, 30, 20, 50),
            data_type='SICONC'
        )
        self.assertTrue(len(siconc_sources) > 3)

    @skipIf(os.environ.get('XCUBE_DISABLE_WEB_TESTS', None) == '1', 'XCUBE_DISABLE_WEB_TESTS = 1')
    def test_search_sensor(self):
        cci_odp = CciOdp()
        sciamachy_sources = cci_odp.search(
            start_date = '1990-05-01',
            end_date = '2021-08-01',
            bbox=(-20, 30, 20, 50),
            sensor='SCIAMACHY'
        )
        self.assertTrue(len(sciamachy_sources) > 2)

    @skipIf(os.environ.get('XCUBE_DISABLE_WEB_TESTS', None) == '1', 'XCUBE_DISABLE_WEB_TESTS = 1')
    def test_get_file_list(self):
        cci_odp = CciOdp()
        file_list = cci_odp.get_file_list(
            'esacci.CLOUD.mon.L3C.CLD_PRODUCTS.MODIS.Terra.MODIS_TERRA.2-0.r1')
        self.assertIsNotNone(file_list)<|MERGE_RESOLUTION|>--- conflicted
+++ resolved
@@ -388,7 +388,6 @@
     @skipIf(os.environ.get('XCUBE_DISABLE_WEB_TESTS', None) == '1', 'XCUBE_DISABLE_WEB_TESTS = 1')
     def test_get_variable_data(self):
         cci_odp = CciOdp()
-<<<<<<< HEAD
         dimension_data = cci_odp.get_variable_data(
             'esacci.AEROSOL.day.L3C.AER_PRODUCTS.AATSR.Envisat.ORAC.04-01-.r1',
             {'latitude': 180,
@@ -396,16 +395,7 @@
              'view': 2,
              'aerosol_type': 10},
             '2002-08-01T00:00:00',
-            '2002-08-01T00:00:00')
-=======
-        dimension_data = cci_odp.get_variable_data('esacci.AEROSOL.day.L3C.AER_PRODUCTS.AATSR.Envisat.ORAC.04-01-.r1',
-                                                   {'latitude': 180,
-                                                    'longitude': 360,
-                                                    'view': 2,
-                                                    'aerosol_type': 10},
-                                                   '2002-08-01T00:00:00',
-                                                   '2002-08-02T00:00:00')
->>>>>>> e30f6dcc
+            '2002-08-02T00:00:00')
         self.assertIsNotNone(dimension_data)
         self.assertEqual(dimension_data['latitude']['size'], 180)
         self.assertEqual(dimension_data['latitude']['chunkSize'], 180)
