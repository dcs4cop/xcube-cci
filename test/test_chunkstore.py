--- conflicted
+++ resolved
@@ -83,12 +83,8 @@
                       pd.to_datetime('2002-07-24', utc=True))
         cube_params = dict(time_range=time_range)
         time_ranges = store.get_time_ranges(
-<<<<<<< HEAD
             'esacci.SST.satellite-orbit-frequency.L3U.SSTskin.AATSR.'
             'Envisat.AATSR.2-1.r1', cube_params)
-=======
-            'esacci.SST.satellite-orbit-frequency.L3U.SSTskin.AATSR.Envisat.AATSR.2-1.r1', cube_params)
->>>>>>> cd4fdddd
         self.assertEqual([('2002-07-24T12:33:21', '2002-07-24T14:13:57'),
                           ('2002-07-24T14:13:57', '2002-07-24T15:54:33'),
                           ('2002-07-24T15:54:33', '2002-07-24T17:35:09'),
@@ -96,12 +92,8 @@
                           ('2002-07-24T19:15:45', '2002-07-24T20:56:21'),
                           ('2002-07-24T20:56:21', '2002-07-24T22:36:57'),
                           ('2002-07-24T22:36:57', '2002-07-25T00:17:33')],
-<<<<<<< HEAD
                          [(tr[0].isoformat(), tr[1].isoformat())
                           for tr in time_ranges])
-=======
-                         [(tr[0].isoformat(), tr[1].isoformat()) for tr in time_ranges])
->>>>>>> cd4fdddd
         # get_time_range test for data with days-period
         time_range = (pd.to_datetime('2002-07-04', utc=True),
                       pd.to_datetime('2002-07-27', utc=True))
