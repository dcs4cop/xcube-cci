--- conflicted
+++ resolved
@@ -316,17 +316,12 @@
     """
 
     def __init__(self,
-<<<<<<< HEAD
-                 opensearch_url: str=OPENSEARCH_CEDA_URL,
-                 opensearch_description_url: str=CCI_ODD_URL,
+                 opensearch_url: str = OPENSEARCH_CEDA_URL,
+                 opensearch_description_url: str = CCI_ODD_URL,
                  enable_warnings: bool = False,
                  num_retries: int = DEFAULT_NUM_RETRIES,
                  retry_backoff_max: int = DEFAULT_RETRY_BACKOFF_MAX,
                  retry_backoff_base: float = DEFAULT_RETRY_BACKOFF_BASE,
-=======
-                 opensearch_url: str = OPENSEARCH_CEDA_URL,
-                 opensearch_description_url: str = CCI_ODD_URL
->>>>>>> 123cb8c7
                  ):
         self._opensearch_url = opensearch_url
         self._opensearch_description_url = opensearch_description_url
@@ -689,11 +684,7 @@
                 dim_data[dim] = dict(size=dataset[dim].size, chunkSize=dataset[dim].attributes.get('_ChunkSizes'))
                 if dataset[dim].size < 512 * 512:
                     dim_data[dim]['data'] = \
-<<<<<<< HEAD
-                        await self._get_data_from_opendap_dataset(dataset, session, dim, (slice(None,None,None), ))
-=======
-                        await _get_data_from_opendap_dataset(dataset, session, dim, (slice(None, None, None),))
->>>>>>> 123cb8c7
+                        await self._get_data_from_opendap_dataset(dataset, session, dim, (slice(None, None, None),))
                 else:
                     dim_data[dim]['data'] = []
             else:
@@ -727,13 +718,13 @@
                     return start_time
         return None
 
-    def _get_feature_list(self, request):
-        feature_list = _run_with_session(_fetch_opensearch_feature_list, self._opensearch_url, request)
+    async def _get_feature_list(self, session, request):
+        feature_list = await self._fetch_opensearch_feature_list(session, self._opensearch_url, request)
         if len(feature_list) == 0:
             # try without dates. For some data sets, this works better
             request.pop('startDate')
             request.pop('endDate')
-            feature_list = _run_with_session(_fetch_opensearch_feature_list, self._opensearch_url, request)
+            feature_list = await self._fetch_opensearch_feature_list(session, self._opensearch_url, request)
         return feature_list
 
     def get_time_ranges_satellite_orbit_frequency(self, dataset_name: str, start_time: str, end_time: str) -> \
@@ -745,7 +736,7 @@
 
         start_date = datetime.strptime(request['startDate'], _TIMESTAMP_FORMAT)
         end_date = datetime.strptime(request['endDate'], _TIMESTAMP_FORMAT)
-        feature_list = self._get_feature_list(request)
+        feature_list = _run_with_session(self._get_feature_list, request)
 
         request_time_ranges = []
         for feature in feature_list:
@@ -768,16 +759,7 @@
         start_date = datetime.strptime(request['startDate'], _TIMESTAMP_FORMAT)
         end_date = datetime.strptime(request['endDate'], _TIMESTAMP_FORMAT)
         request['fileFormat'] = '.nc'
-<<<<<<< HEAD
-        feature_list = await self._fetch_opensearch_feature_list(session, self._opensearch_url, request)
-        if len(feature_list) == 0:
-            # try without dates. For some data sets, this works better
-            request.pop('startDate')
-            request.pop('endDate')
-            feature_list = await self._fetch_opensearch_feature_list(session, self._opensearch_url, request)
-=======
-        feature_list = self._get_feature_list(request)
->>>>>>> 123cb8c7
+        feature_list = await self._get_feature_list(session, request)
         opendap_url = None
         earliest_date = datetime(2999, 12, 31)
         for feature in feature_list:
