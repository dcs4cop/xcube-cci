# The MIT License (MIT)
# Copyright (c) 2019 by the xcube development team and contributors
#
# Permission is hereby granted, free of charge, to any person obtaining a copy of
# this software and associated documentation files (the "Software"), to deal in
# the Software without restriction, including without limitation the rights to
# use, copy, modify, merge, publish, distribute, sublicense, and/or sell copies
# of the Software, and to permit persons to whom the Software is furnished to do
# so, subject to the following conditions:
#
# The above copyright notice and this permission notice shall be included in all
# copies or substantial portions of the Software.
#
# THE SOFTWARE IS PROVIDED "AS IS", WITHOUT WARRANTY OF ANY KIND, EXPRESS OR
# IMPLIED, INCLUDING BUT NOT LIMITED TO THE WARRANTIES OF MERCHANTABILITY,
# FITNESS FOR A PARTICULAR PURPOSE AND NONINFRINGEMENT. IN NO EVENT SHALL THE
# AUTHORS OR COPYRIGHT HOLDERS BE LIABLE FOR ANY CLAIM, DAMAGES OR OTHER
# LIABILITY, WHETHER IN AN ACTION OF CONTRACT, TORT OR OTHERWISE, ARISING FROM,
# OUT OF OR IN CONNECTION WITH THE SOFTWARE OR THE USE OR OTHER DEALINGS IN THE
# SOFTWARE.

import aiohttp
import asyncio
import bisect
import copy
import json
import logging
import lxml.etree as etree
import numpy as np
import os
import random
import re
import pandas as pd
import time
import urllib.parse
import warnings
from datetime import datetime
from dateutil.relativedelta import relativedelta
from typing import List, Dict, Tuple, Optional, Union, Sequence
from urllib.parse import quote
from xcube_cci.constants import CCI_ODD_URL
from xcube_cci.constants import DEFAULT_NUM_RETRIES
from xcube_cci.constants import DEFAULT_RETRY_BACKOFF_MAX
from xcube_cci.constants import DEFAULT_RETRY_BACKOFF_BASE
from xcube_cci.constants import OPENSEARCH_CEDA_URL
from xcube_cci.timeutil import get_timestrings_from_string

from pydap.client import Functions
from pydap.handlers.dap import BaseProxy
from pydap.handlers.dap import SequenceProxy
from pydap.handlers.dap import unpack_data
from pydap.lib import BytesReader
from pydap.lib import combine_slices
from pydap.lib import fix_slice
from pydap.lib import hyperslab
from pydap.lib import walk
from pydap.model import BaseType, SequenceType, GridType
from pydap.parsers import parse_ce
from pydap.parsers.dds import build_dataset
from pydap.parsers.das import parse_das, add_attributes
from six.moves.urllib.parse import urlsplit, urlunsplit

_LOG = logging.getLogger('xcube')
ODD_NS = {'os': 'http://a9.com/-/spec/opensearch/1.1/',
          'param': 'http://a9.com/-/spec/opensearch/extensions/parameters/1.0/'}
DESC_NS = {'gmd': 'http://www.isotc211.org/2005/gmd',
           'gml': 'http://www.opengis.net/gml/3.2',
           'gco': 'http://www.isotc211.org/2005/gco',
           'gmx': 'http://www.isotc211.org/2005/gmx',
           'xlink': 'http://www.w3.org/1999/xlink'
           }

_FEATURE_LIST_LOCK = asyncio.Lock()

_TIMESTAMP_FORMAT = "%Y-%m-%dT%H:%M:%S"

_RE_TO_DATETIME_FORMATS = \
    [(re.compile(14 * '\\d'), '%Y%m%d%H%M%S', relativedelta()),
     (re.compile(12 * '\\d'), '%Y%m%d%H%M', relativedelta(minutes=1, seconds=-1)),
     (re.compile(8 * '\\d'), '%Y%m%d', relativedelta(days=1, seconds=-1)),
     (re.compile(4 * '\\d' + '-' + 2 * '\\d' + '-' + 2 * '\\d'), '%Y-%m-%d',
      relativedelta(days=1, seconds=-1)),
     (re.compile(6 * '\\d'), '%Y%m', relativedelta(months=1, seconds=-1)),
     (re.compile(4 * '\\d'), '%Y', relativedelta(years=1, seconds=-1))]


def _convert_time_from_drs_id(time_value: str) -> str:
    if time_value == 'mon':
        return 'month'
    if time_value == 'yr':
        return 'year'
    if time_value == '5-days':
        return '5 days'
    if time_value == '8-days':
        return '8 days'
    if time_value == '15-days':
        return '15 days'
    if time_value == '13-yrs':
        return '13 years'
    return time_value


def _run_with_session(async_function, *params):
    # See https://github.com/aio-libs/aiohttp/blob/master/docs/client_advanced.rst#graceful-shutdown
    loop = asyncio.get_event_loop()
    coro = _run_with_session_executor(async_function, *params)
    result = loop.run_until_complete(coro)
    # Zero-sleep to allow underlying connections to close
    loop.run_until_complete(asyncio.sleep(0))
    return result


async def _run_with_session_executor(async_function, *params):
    async with aiohttp.ClientSession(connector=aiohttp.TCPConnector(limit=50)) as session:
        return await async_function(session, *params)


def _get_feature_dict_from_feature(feature: dict) -> Optional[dict]:
    fc_props = feature.get("properties", {})
    feature_dict = {'uuid': feature.get("id", "").split("=")[-1],
                    'title': fc_props.get("title", "")}
    variables = _get_variables_from_feature(feature)
    feature_dict['variables'] = variables
    fc_props_links = fc_props.get("links", None)
    if fc_props_links:
        search = fc_props_links.get("search", None)
        if search:
            odd_url = search[0].get('href', None)
            if odd_url:
                feature_dict['odd_url'] = odd_url
        described_by = fc_props_links.get("describedby", None)
        if described_by:
            for entry in described_by:
                if entry.get('title', '') == 'ISO19115':
                    metadata_url = entry.get("href", None)
                    if metadata_url:
                        feature_dict['metadata_url'] = metadata_url
                elif entry.get('title', '') == 'Dataset Information':
                    catalogue_url = entry.get("href", None)
                    if catalogue_url:
                        feature_dict['catalog_url'] = catalogue_url
    return feature_dict


def _get_variables_from_feature(feature: dict) -> List:
    feature_props = feature.get("properties", {})
    variables = feature_props.get("variables", [])
    variable_dicts = []
    for variable in variables:
        variable_dict = {
            'name': variable.get("var_id", None),
            'units': variable.get("units", ""),
            'long_name': variable.get("long_name", None)}
        variable_dicts.append(variable_dict)
    return variable_dicts


def _harmonize_info_field_names(catalogue: dict, single_field_name: str, multiple_fields_name: str,
                                multiple_items_name: Optional[str] = None):
    if single_field_name in catalogue and multiple_fields_name in catalogue:
        if len(multiple_fields_name) == 0:
            catalogue.pop(multiple_fields_name)
        elif len(catalogue[multiple_fields_name]) == 1:
            if catalogue[multiple_fields_name][0] is catalogue[single_field_name]:
                catalogue.pop(multiple_fields_name)
            else:
                catalogue[multiple_fields_name].append(catalogue[single_field_name])
                catalogue.pop(single_field_name)
        else:
            if catalogue[single_field_name] not in catalogue[multiple_fields_name] \
                    and (multiple_items_name is None
                         or catalogue[single_field_name] != multiple_items_name):
                catalogue[multiple_fields_name].append(catalogue[single_field_name])
            catalogue.pop(single_field_name)


def _extract_metadata_from_descxml(descxml: etree.XML) -> dict:
    metadata = {}
    metadata_elems = {
        'abstract': 'gmd:identificationInfo/gmd:MD_DataIdentification/gmd:abstract/'
                    'gco:CharacterString',
        'title': 'gmd:identificationInfo/gmd:MD_DataIdentification/gmd:citation/gmd:CI_Citation/'
                 'gmd:title/gco:CharacterString',
        'licences': 'gmd:identificationInfo/gmd:MD_DataIdentification/gmd:resourceConstraints/'
                    'gmd:MD_Constraints/gmd:useLimitation/gco:CharacterString',
        'bbox_minx': 'gmd:identificationInfo/gmd:MD_DataIdentification/gmd:extent/gmd:EX_Extent/'
                     'gmd:geographicElement/gmd:EX_GeographicBoundingBox/gmd:westBoundLongitude/'
                     'gco:Decimal',
        'bbox_miny': 'gmd:identificationInfo/gmd:MD_DataIdentification/gmd:extent/gmd:EX_Extent/'
                     'gmd:geographicElement/gmd:EX_GeographicBoundingBox/gmd:southBoundLatitude/'
                     'gco:Decimal',
        'bbox_maxx': 'gmd:identificationInfo/gmd:MD_DataIdentification/gmd:extent/gmd:EX_Extent/'
                     'gmd:geographicElement/gmd:EX_GeographicBoundingBox/gmd:eastBoundLongitude/'
                     'gco:Decimal',
        'bbox_maxy': 'gmd:identificationInfo/gmd:MD_DataIdentification/gmd:extent/gmd:EX_Extent/'
                     'gmd:geographicElement/gmd:EX_GeographicBoundingBox/gmd:northBoundLatitude/'
                     'gco:Decimal',
        'temporal_coverage_start': 'gmd:identificationInfo/gmd:MD_DataIdentification/gmd:extent/'
                                   'gmd:EX_Extent/gmd:temporalElement/gmd:EX_TemporalExtent/'
                                   'gmd:extent/gml:TimePeriod/gml:beginPosition',
        'temporal_coverage_end': 'gmd:identificationInfo/gmd:MD_DataIdentification/gmd:extent/'
                                 'gmd:EX_Extent/gmd:temporalElement/gmd:EX_TemporalExtent/'
                                 'gmd:extent/gml:TimePeriod/gml:endPosition'
    }
    for identifier in metadata_elems:
        content = _get_element_content(descxml, metadata_elems[identifier])
        if content:
            metadata[identifier] = content
    metadata_elems_with_replacement = {'file_formats': [
        'gmd:identificationInfo/gmd:MD_DataIdentification/gmd:resourceFormat/gmd:MD_Format/'
        'gmd:name/gco:CharacterString', 'Data are in NetCDF format', '.nc']
    }
    for metadata_elem in metadata_elems_with_replacement:
        content = \
            _get_replaced_content_from_descxml_elem(descxml,
                                                    metadata_elems_with_replacement[metadata_elem])
        if content:
            metadata[metadata_elem] = content
    metadata_linked_elems = {
        'publication_date': ['gmd:identificationInfo/gmd:MD_DataIdentification/gmd:citation/'
                             'gmd:CI_Citation/gmd:date/gmd:CI_Date/gmd:dateType/'
                             'gmd:CI_DateTypeCode', 'publication', '../../gmd:date/gco:DateTime'],
        'creation_date': ['gmd:identificationInfo/gmd:MD_DataIdentification/gmd:citation/'
                          'gmd:CI_Citation/gmd:date/gmd:CI_Date/gmd:dateType/gmd:CI_DateTypeCode',
                          'creation', '../../gmd:date/gco:DateTime']
    }
    for identifier in metadata_linked_elems:
        content = _get_linked_content_from_descxml_elem(descxml, metadata_linked_elems[identifier])
        if content:
            metadata[identifier] = content
    return metadata


def _get_element_content(descxml: etree.XML, path: str) -> Optional[Union[str, List[str]]]:
    elems = descxml.findall(path, namespaces=DESC_NS)
    if not elems:
        return None
    if len(elems) == 1:
        return elems[0].text
    return [elem.text for elem in elems]


def _get_replaced_content_from_descxml_elem(descxml: etree.XML, paths: List[str]) -> Optional[str]:
    descxml_elem = descxml.find(paths[0], namespaces=DESC_NS)
    if descxml_elem is None:
        return None
    if descxml_elem.text == paths[1]:
        return paths[2]


def _get_linked_content_from_descxml_elem(descxml: etree.XML, paths: List[str]) -> Optional[str]:
    descxml_elems = descxml.findall(paths[0], namespaces=DESC_NS)
    if descxml is None:
        return None
    for descxml_elem in descxml_elems:
        if descxml_elem.text == paths[1]:
            return _get_element_content(descxml_elem, paths[2])


def find_datetime_format(filename: str) -> Tuple[Optional[str], int, int, relativedelta]:
    for regex, time_format, timedelta in _RE_TO_DATETIME_FORMATS:
        searcher = regex.search(filename)
        if searcher:
            p1, p2 = searcher.span()
            return time_format, p1, p2, timedelta
    return None, -1, -1, relativedelta()


def _extract_metadata_from_odd(odd_xml: etree.XML) -> dict:
    metadata = {'num_files': {}}
    metadata_names = {'ecv': (['ecv', 'ecvs'], False),
                      'frequency': (['time_frequency', 'time_frequencies'], False),
                      'institute': (['institute', 'institutes'], False),
                      'processingLevel': (['processing_level', 'processing_levels'], False),
                      'productString': (['product_string', 'product_strings'], False),
                      'productVersion': (['product_version', 'product_versions'], False),
                      'dataType': (['data_type', 'data_types'], False),
                      'sensor': (['sensor_id', 'sensor_ids'], False),
                      'platform': (['platform_id', 'platform_ids'], False),
                      'fileFormat': (['file_format', 'file_formats'], False),
                      'drsId': (['drs_id', 'drs_ids'], True)}
    for param_elem in odd_xml.findall('os:Url/param:Parameter', namespaces=ODD_NS):
        if param_elem.attrib['name'] in metadata_names:
            element_names, add_to_num_files = metadata_names[param_elem.attrib['name']]
            param_content = _get_from_param_elem(param_elem)
            if param_content:
                if type(param_content) == tuple:
                    metadata[element_names[0]] = param_content[0]
                    if add_to_num_files:
                        metadata['num_files'][param_content[0]] = param_content[1]
                else:
                    names = []
                    for name, num_files in param_content:
                        names.append(name)
                        if add_to_num_files:
                            metadata['num_files'][name] = num_files
                    metadata[element_names[1]] = names
    return metadata


def _get_from_param_elem(param_elem: etree.Element):
    options = param_elem.findall('param:Option', namespaces=ODD_NS)
    if not options:
        return None
    if len(options) == 1:
        return options[0].get('value'), int(options[0].get('label').split('(')[-1][:-1])
    return [(option.get('value'), int(option.get('label').split('(')[-1][:-1]))
            for option in options]


def _extract_feature_info(feature: dict) -> List:
    feature_props = feature.get("properties", {})
    filename = feature_props.get("title", "")
    date = feature_props.get("date", None)
    start_time = ""
    end_time = ""
    if date and "/" in date:
        start_time, end_time = date.split("/")
    elif filename:
        time_format, p1, p2, timedelta = find_datetime_format(filename)
        if time_format:
            start_time = datetime.strptime(filename[p1:p2], time_format)
            end_time = start_time + timedelta
            # Convert back to text, so we can JSON-encode it
            start_time = datetime.strftime(start_time, _TIMESTAMP_FORMAT)
            end_time = datetime.strftime(end_time, _TIMESTAMP_FORMAT)
    file_size = feature_props.get("filesize", 0)
    related_links = feature_props.get("links", {}).get("related", [])
    urls = {}
    for related_link in related_links:
        urls[related_link.get("title")] = related_link.get("href")
    return [filename, start_time, end_time, file_size, urls]


def _get_res(nc_attrs: dict, dim: str) -> float:
    if dim == 'lat':
        attr_name = 'geospatial_lat_resolution'
        index = 0
    else:
        attr_name = 'geospatial_lon_resolution'
        index = -1
    for name in [attr_name, 'resolution', 'spatial_resolution']:
        if name in nc_attrs:
            res_attr = nc_attrs[name]
            try:
                if type(res_attr) == float:
                    return res_attr
                elif type(res_attr) == int:
                    return float(res_attr)
                # as we now expect to deal with a string, we try to parse a float
                # for that, we remove any trailing units and consider that
                # lat and lon might be given, separated by an 'x'
                return float(res_attr.split('(')[0].split('x')[index].split('deg')[0].
                             split('degree')[0].split('km')[0].split('m')[0])
            except ValueError:
                continue
    return -1.0


class CciOdp:
    """
    Represents the ESA CCI Open Data Portal

    :param opensearch_url: The base URL to the opensearch service
    :param opensearch_description_url: The URL to a document describing
    the capabilities of the opensearch service
    """

    def __init__(self,
                 opensearch_url: str = OPENSEARCH_CEDA_URL,
                 opensearch_description_url: str = CCI_ODD_URL,
                 enable_warnings: bool = False,
                 num_retries: int = DEFAULT_NUM_RETRIES,
                 retry_backoff_max: int = DEFAULT_RETRY_BACKOFF_MAX,
                 retry_backoff_base: float = DEFAULT_RETRY_BACKOFF_BASE,
                 only_consider_cube_ready = False
                 ):
        self._opensearch_url = opensearch_url
        self._opensearch_description_url = opensearch_description_url
        self._enable_warnings = enable_warnings
        self._num_retries = num_retries
        self._retry_backoff_max = retry_backoff_max
        self._retry_backoff_base = retry_backoff_base
        self._drs_ids = None
        self._data_sources = {}
        self._features = {}
        self._datasets = {}
        eds_file = os.path.join(os.path.dirname(os.path.abspath(__file__)),
                                'data/excluded_data_sources')
        with open(eds_file, 'r') as eds:
            self._excluded_data_sources = eds.read().split('\n')
        if only_consider_cube_ready:
            ncds_file = os.path.join(os.path.dirname(os.path.abspath(__file__)),
                                     'data/non_cube_data_sources')
            with open(ncds_file, 'r') as ncds:
                non_cube_ready_data_sources = ncds.read().split('\n')
                self._excluded_data_sources += non_cube_ready_data_sources

    def close(self):
        pass

    @property
    def dataset_names(self) -> List[str]:
        return _run_with_session(self._fetch_dataset_names)

    def get_dataset_info(self, dataset_id: str, dataset_metadata: dict = None) -> dict:
        data_info = {}
        if not dataset_metadata:
            dataset_metadata = self.get_dataset_metadata(dataset_id)
        nc_attrs = dataset_metadata.get('attributes', {}).get('NC_GLOBAL', {})
        data_info['lat_res'] = _get_res(nc_attrs, 'lat')
        data_info['lon_res'] = _get_res(nc_attrs, 'lon')
        data_info['bbox'] = (float(dataset_metadata['bbox_minx']),
                             float(dataset_metadata['bbox_miny']),
                             float(dataset_metadata['bbox_maxx']),
                             float(dataset_metadata['bbox_maxy']))
        data_info['temporal_coverage_start'] = dataset_metadata.get('temporal_coverage_start', '')
        data_info['temporal_coverage_end'] = dataset_metadata.get('temporal_coverage_end', '')
        data_info['var_names'] = self.var_names(dataset_id)
        return data_info

    def get_dataset_metadata(self, dataset_id: str) -> dict:
        return self.get_datasets_metadata([dataset_id])[0]

    def get_datasets_metadata(self, dataset_ids: List[str]) -> List[dict]:
        assert isinstance(dataset_ids, list)
        _run_with_session(self._ensure_all_info_in_data_sources, dataset_ids)
        metadata = []
        for dataset_id in dataset_ids:
            metadata.append(self._data_sources[dataset_id])
        return metadata

    async def _fetch_dataset_names(self, session):
        if self._drs_ids:
            return self._drs_ids
        meta_info_dict = \
            await self._extract_metadata_from_odd_url(session, self._opensearch_description_url)
        if 'drs_ids' in meta_info_dict:
            self._drs_ids = meta_info_dict['drs_ids']
            if '_all' in self._drs_ids:
                self._drs_ids.remove('_all')
            for excluded_data_source in self._excluded_data_sources:
                if excluded_data_source in self._drs_ids:
                    self._drs_ids.remove(excluded_data_source)
            return self._drs_ids
        if not self._data_sources:
            self._data_sources = {}
            catalogue = await self._fetch_data_source_list_json(session,
                                                                self._opensearch_url,
                                                                dict(parentIdentifier='cci'))
            if catalogue:
                tasks = []
                for catalogue_item in catalogue:
                    tasks.append(self._create_data_source(session,
                                                          catalogue[catalogue_item],
                                                          catalogue_item))
                await asyncio.gather(*tasks)
        return list(self._data_sources.keys())

    async def _create_data_source(self, session, json_dict: dict, datasource_id: str):
        meta_info = await self._fetch_meta_info(session,
                                                datasource_id,
                                                json_dict.get('odd_url', None),
                                                json_dict.get('metadata_url', None))
        drs_ids = self._get_as_list(meta_info, 'drs_id', 'drs_ids')
        for drs_id in drs_ids:
<<<<<<< HEAD
            if drs_id in self._excluded_data_sources:
                continue
            drs_meta_info = meta_info.copy()
            drs_variables = drs_meta_info.get('variables', {}).get(drs_id, None)
            drs_meta_info.update(json_dict)
            if drs_variables:
                drs_meta_info['variables'] = drs_variables
            self._adjust_json_dict(drs_meta_info, drs_id)
            for variable in drs_meta_info.get('variables', []):
                variable['name'] = variable['name'].replace('.', '_')
                drs_meta_info['cci_project'] = drs_meta_info['ecv']
                drs_meta_info['fid'] = datasource_id
=======
            drs_meta_info = copy.deepcopy(meta_info)
            drs_meta_info.update(json_dict)
            self._adjust_json_dict(drs_meta_info, drs_id)
            for variable in drs_meta_info.get('variables', []):
                variable['name'] = variable['name'].replace('.', '_')
            drs_meta_info['cci_project'] = drs_meta_info['ecv']
            drs_meta_info['fid'] = datasource_id
            drs_meta_info['num_files'] = drs_meta_info['num_files'][drs_id]
>>>>>>> 953521bf
            self._data_sources[drs_id] = drs_meta_info

    def _adjust_json_dict(self, json_dict: dict, drs_id: str):
        values = drs_id.split('.')
        self._adjust_json_dict_for_param(json_dict, 'time_frequency', 'time_frequencies',
                                         _convert_time_from_drs_id(values[2]))
        self._adjust_json_dict_for_param(json_dict, 'processing_level', 'processing_levels',
                                         values[3])
        self._adjust_json_dict_for_param(json_dict, 'data_type', 'data_types', values[4])
        self._adjust_json_dict_for_param(json_dict, 'sensor_id', 'sensor_ids', values[5])
        self._adjust_json_dict_for_param(json_dict, 'platform_id', 'platform_ids', values[6])
        self._adjust_json_dict_for_param(json_dict, 'product_string', 'product_strings',
                                         values[7])
        self._adjust_json_dict_for_param(json_dict, 'product_version', 'product_versions',
                                         values[8])

    @staticmethod
    def _adjust_json_dict_for_param(json_dict: dict, single_name: str, list_name: str,
                                    param_value: str):
        json_dict[single_name] = param_value
        if list_name in json_dict:
            json_dict.pop(list_name)

    @staticmethod
    def _get_as_list(meta_info: dict, single_name: str, list_name: str) -> List:
        if single_name in meta_info:
            return [meta_info[single_name]]
        if list_name in meta_info:
            return meta_info[list_name]
        return []

    def var_names(self, dataset_name: str) -> List:
        _run_with_session(self._ensure_all_info_in_data_sources, [dataset_name])
        return self._get_data_var_names(self._data_sources[dataset_name]['variable_infos'])

    async def _ensure_all_info_in_data_sources(self, session, dataset_names: List[str]):
        await self._ensure_in_data_sources(session, dataset_names)
        all_info_tasks = []
        for dataset_name in dataset_names:
            all_info_tasks.append(self._ensure_all_info_in_data_source(session, dataset_name))
        await asyncio.gather(*all_info_tasks)

    async def _ensure_all_info_in_data_source(self, session, dataset_name: str):
        data_source = self._data_sources[dataset_name]
        if 'dimensions' in data_source \
                and 'variable_infos' in data_source \
                and 'attributes' in data_source:
            return
        data_fid = await self._get_fid_for_dataset(session, dataset_name)
        await self._set_variable_infos(self._opensearch_url, data_fid, dataset_name, session,
                                       data_source)

    @staticmethod
    def _get_data_var_names(variable_infos) -> List:
        variables = []
        names_of_dims = ['period', 'hist1d_cla_vis006_bin_centre', 'lon_bnds', 'air_pressure',
                         'field_name_length', 'lon', 'view', 'hist2d_cot_bin_centre',
                         'hist1d_cer_bin_border', 'altitude', 'vegetation_class',
                         'hist1d_cla_vis006_bin_border', 'time_bnds', 'hist1d_ctp_bin_border',
                         'hist1d_cot_bin_centre', 'hist1d_cot_bin_border',
                         'hist1d_cla_vis008_bin_centre', 'lat_bnds', 'hist1d_cwp_bin_border',
                         'layers', 'hist1d_cer_bin_centre', 'aerosol_type',
                         'hist1d_ctt_bin_border', 'hist1d_ctp_bin_centre', 'fieldsp1', 'time',
                         'hist_phase', 'hist1d_cwp_bin_centre', 'hist2d_ctp_bin_border', 'lat',
                         'fields', 'hist2d_cot_bin_border', 'hist2d_ctp_bin_centre',
                         'hist1d_ctt_bin_centre', 'hist1d_cla_vis008_bin_border', 'crs']
        for variable in variable_infos:
            if variable in names_of_dims:
                continue
            if len(variable_infos[variable]['dimensions']) == 0:
                continue
            if variable_infos[variable].get('data_type', '') not in \
                    ['uint8', 'uint16', 'uint32', 'int8', 'int16', 'int32', 'float32', 'float64']:
                continue
            variables.append(variable)
        return variables

    def search(self,
               start_date: Optional[str] = None,
               end_date: Optional[str] = None,
               bbox: Optional[Tuple[float, float, float, float]] = None,
               ecv: Optional[str] = None,
               frequency: Optional[str] = None,
               institute: Optional[str] = None,
               processing_level: Optional[str] = None,
               product_string: Optional[str] = None,
               product_version: Optional[str] = None,
               data_type: Optional[str] = None,
               sensor: Optional[str] = None,
               platform: Optional[str] = None) -> List[str]:
        candidate_names = []
        if not self._data_sources and not ecv and not frequency and not processing_level \
                and not data_type and not product_string and not product_version:
            _run_with_session(self._read_all_data_sources)
            candidate_names = self.dataset_names
        else:
            for dataset_name in self.dataset_names:
                split_dataset_name = dataset_name.split('.')
                if ecv is not None and ecv != split_dataset_name[1]:
                    continue
                if frequency is not None and frequency != \
                        _convert_time_from_drs_id(split_dataset_name[2]):
                    continue
                if processing_level is not None and processing_level != split_dataset_name[3]:
                    continue
                if data_type is not None and data_type != split_dataset_name[4]:
                    continue
                if product_string is not None and product_string != split_dataset_name[7]:
                    continue
                if product_version is not None and product_version.replace('.', '-') != \
                        split_dataset_name[8]:
                    continue
                candidate_names.append(dataset_name)
            if len(candidate_names) == 0:
                return []
        if not start_date and not end_date and not institute and not sensor and not platform \
                and not bbox:
            return candidate_names
        results = []
        if start_date:
            converted_start_date = self._get_datetime_from_string(start_date)
        if end_date:
            converted_end_date = self._get_datetime_from_string(end_date)
        _run_with_session(self._ensure_in_data_sources, candidate_names)
        for candidate_name in candidate_names:
            data_source_info = self._data_sources.get(candidate_name, None)
            if not data_source_info:
                continue
            if institute is not None and ('institute' not in data_source_info or
                                          institute != data_source_info['institute']):
                continue
            if sensor is not None and sensor != data_source_info['sensor_id']:
                continue
            if platform is not None and platform != data_source_info['platform_id']:
                continue
            if bbox:
                if float(data_source_info['bbox_minx']) > bbox[2]:
                    continue
                if float(data_source_info['bbox_maxx']) < bbox[0]:
                    continue
                if float(data_source_info['bbox_miny']) > bbox[3]:
                    continue
                if float(data_source_info['bbox_maxy']) < bbox[1]:
                    continue
            if start_date:
                data_source_end = datetime.strptime(data_source_info['temporal_coverage_end'],
                                                    _TIMESTAMP_FORMAT)
                # noinspection PyUnboundLocalVariable
                if converted_start_date > data_source_end:
                    continue
            if end_date:
                data_source_start = datetime.strptime(data_source_info['temporal_coverage_start'],
                                                      _TIMESTAMP_FORMAT)
                # noinspection PyUnboundLocalVariable
                if converted_end_date < data_source_start:
                    continue
            results.append(candidate_name)
        return results

    async def _read_all_data_sources(self, session):
        catalogue = await self._fetch_data_source_list_json(session,
                                                       self._opensearch_url,
                                                       dict(parentIdentifier='cci'))
        if catalogue:
            tasks = []
            for catalogue_item in catalogue:
                tasks.append(self._create_data_source(session,
                                                      catalogue[catalogue_item],
                                                      catalogue_item))
            await asyncio.gather(*tasks)

    async def _ensure_in_data_sources(self, session, dataset_names: List[str]):
        dataset_names_to_check = []
        for dataset_name in dataset_names:
            if dataset_name not in self._data_sources:
                dataset_names_to_check.append(dataset_name)
        if len(dataset_names_to_check) == 0:
            return
        fetch_fid_tasks = []
        catalogue = {}
        for dataset_name in dataset_names_to_check:
            fetch_fid_tasks.append(
                self._update_catalogue_with_data_source_list(session, catalogue, dataset_name)
            )
        await asyncio.gather(*fetch_fid_tasks)
        create_source_tasks = []
        for catalogue_item in catalogue:
            create_source_tasks.append(self._create_data_source(session,
                                                                catalogue[catalogue_item],
                                                                catalogue_item))
        await asyncio.gather(*create_source_tasks)

    async def _update_catalogue_with_data_source_list(self,
                                                      session,
                                                      catalogue: dict,
                                                      dataset_name: str):
        dataset_catalogue = await self._fetch_data_source_list_json(session,
                                                                    self._opensearch_url,
                                                                    dict(parentIdentifier='cci',
                                                                    drsId=dataset_name))
        catalogue.update(dataset_catalogue)

    @staticmethod
    def _get_datetime_from_string(time_as_string: str) -> datetime:
        time_format, start, end, timedelta = find_datetime_format(time_as_string)
        return datetime.strptime(time_as_string[start:end], time_format)

    def get_variable_data(self, dataset_name: str,
                          dimension_names: Dict[str, int],
                          start_time: str = '1900-01-01T00:00:00',
                          end_time: str = '3001-12-31T00:00:00'):
        dimension_data = _run_with_session(self._get_var_data, dataset_name, dimension_names,
                                           start_time, end_time)
        return dimension_data

    async def _get_var_data(self, session, dataset_name: str, variable_names: Dict[str, int],
                            start_time: str, end_time: str):
        fid = await self._get_fid_for_dataset(session, dataset_name)
        request = dict(parentIdentifier=fid,
                       startDate=start_time,
                       endDate=end_time,
                       drsId=dataset_name
                       )
        opendap_url = await self._get_opendap_url(session, request)
        var_data = {}
        if not opendap_url:
            return var_data
        dataset = await self._get_opendap_dataset(session, opendap_url)
        if not dataset:
            return var_data
        for var_name in variable_names:
            if var_name in dataset:
                var_data[var_name] = \
                    dict(size=dataset[var_name].size,
                         chunkSize=dataset[var_name].attributes.get('_ChunkSizes'))
                if dataset[var_name].size < 512 * 512:
                    data = await self._get_data_from_opendap_dataset(dataset, session, var_name,
                                                                     (slice(None, None, None),))
                    if data is None:
                        var_data[var_name]['data'] = []
                    else:
                        var_data[var_name]['data'] = data
                else:
                    var_data[var_name]['data'] = []
            else:
                var_data[var_name] = dict(size=variable_names[var_name],
                                          chunkSize=variable_names[var_name],
                                          data=list(range(variable_names[var_name])))
        return var_data

    async def _get_feature_list(self, session, request):
        ds_id = request['drsId']
        start_date_str = request['startDate']
        start_date = datetime.strptime(start_date_str, _TIMESTAMP_FORMAT)
        end_date_str = request['endDate']
        end_date = datetime.strptime(end_date_str, _TIMESTAMP_FORMAT)
        feature_list = []
        if ds_id not in self._features or len(self._features[ds_id]) == 0:
            self._features[ds_id] = []
            await self._fetch_opensearch_feature_list(session, self._opensearch_url, feature_list,
                                                      self._extract_times_and_opendap_url, request)
            if len(feature_list) == 0:
                # try without dates. For some data sets, this works better
                request.pop('startDate')
                request.pop('endDate')
                await self._fetch_opensearch_feature_list(session,
                                                          self._opensearch_url,
                                                          feature_list,
                                                          self._extract_times_and_opendap_url,
                                                          request)
            feature_list.sort(key=lambda x: x[0])
            self._features[ds_id] = feature_list
        else:
            if start_date < self._features[ds_id][0][0]:
                request['endDate'] = datetime.strftime(self._features[ds_id][0][0],
                                                       _TIMESTAMP_FORMAT)
                await self._fetch_opensearch_feature_list(session,
                                                          self._opensearch_url,
                                                          feature_list,
                                                          self._extract_times_and_opendap_url,
                                                          request)
                feature_list.sort(key=lambda x: x[0])
                self._features[ds_id] = feature_list + self._features[ds_id]
            if end_date > self._features[ds_id][-1][1]:
                request['startDate'] = datetime.strftime(self._features[ds_id][-1][1],
                                                         _TIMESTAMP_FORMAT)
                request['endDate'] = end_date_str
                await self._fetch_opensearch_feature_list(session,
                                                          self._opensearch_url,
                                                          feature_list,
                                                          self._extract_times_and_opendap_url,
                                                          request)
                feature_list.sort(key=lambda x: x[0])
                self._features[ds_id] = self._features[ds_id] + feature_list
        start = bisect.bisect_left([feature[1] for feature in self._features[ds_id]], start_date)
        end = bisect.bisect_right([feature[0] for feature in self._features[ds_id]], end_date)
        return self._features[ds_id][start:end]

    @staticmethod
    def _extract_times_and_opendap_url(features: List[Tuple], feature_list: List[Dict]):
        for feature in feature_list:
            start_time = None
            end_time = None
            properties = feature.get('properties', {})
            opendap_url = None
            links = properties.get('links', {}).get('related', {})
            for link in links:
                if link.get('title', '') == 'Opendap':
                    opendap_url = link.get('href', None)
            if not opendap_url:
                continue
            date_property = properties.get('date', None)
            if date_property:
                split_date = date_property.split('/')
                # remove trailing symbols from times
                start_time = datetime.strptime(split_date[0].split('.')[0].split('+')[0],
                                               _TIMESTAMP_FORMAT)
                end_time = datetime.strptime(split_date[1].split('.')[0].split('+')[0],
                                             _TIMESTAMP_FORMAT)
            else:
                title = properties.get('title', None)
                if title:
                    start_time, end_time = get_timestrings_from_string(title)
                    if start_time:
                        start_time = datetime.strptime(start_time, _TIMESTAMP_FORMAT)
                    if end_time:
                        end_time = datetime.strptime(end_time, _TIMESTAMP_FORMAT)
                    else:
                        end_time = start_time
            if start_time:
                start_time = pd.Timestamp(datetime.strftime(start_time, _TIMESTAMP_FORMAT))
                end_time = pd.Timestamp(datetime.strftime(end_time, _TIMESTAMP_FORMAT))
                features.append((start_time, end_time, opendap_url))

    def get_time_ranges_from_data(self, dataset_name: str, start_time: str, end_time: str) -> \
            List[Tuple[datetime, datetime]]:
        return _run_with_session(self._get_time_ranges_from_data,
                                 dataset_name,
                                 start_time,
                                 end_time)

    async def _get_time_ranges_from_data(self, session, dataset_name: str, start_time: str,
                                         end_time: str) -> List[Tuple[datetime, datetime]]:
        fid = await self._get_fid_for_dataset(session, dataset_name)
        request = dict(parentIdentifier=fid,
                       startDate=start_time,
                       endDate=end_time,
                       drsId=dataset_name,
                       fileFormat='.nc')

        feature_list = await self._get_feature_list(session, request)
        request_time_ranges = [feature[0:2] for feature in feature_list]
        return request_time_ranges

    def get_file_list(self, dataset_name):
        return _run_with_session(self._get_file_list, dataset_name)

    async def _get_file_list(self, session, dataset_name):
        fid = await self._get_fid_for_dataset(session, dataset_name)
        request = dict(parentIdentifier=fid,
                       drsId=dataset_name,
                       startDate='1900-01-01T00:00:00',
                       endDate='3001-12-31T00:00:00',
                       fileFormat='.nc')
        feature_list = await self._get_feature_list(session, request)
        file_list = [feature[2] for feature in feature_list]
        return file_list

    def get_fid_for_dataset(self, dataset_name: str) -> str:
        return _run_with_session(self._get_fid_for_dataset, dataset_name)

    async def _get_fid_for_dataset(self, session, dataset_name: str) -> str:
        await self._ensure_in_data_sources(session, [dataset_name])
        return self._data_sources[dataset_name]['fid']

    async def _get_opendap_url(self, session, request: Dict):
        request['fileFormat'] = '.nc'
        # async with _FEATURE_LIST_LOCK:
        feature_list = await self._get_feature_list(session, request)
        if len(feature_list) == 0:
            return
        return feature_list[0][2]

    def get_data_chunk(self, request: Dict, dim_indexes: Tuple) -> Optional[bytes]:
        data_chunk = _run_with_session(self._get_data_chunk, request, dim_indexes)
        return data_chunk

    async def _get_data_chunk(self, session, request: Dict, dim_indexes: Tuple) -> Optional[bytes]:
        var_name = request['varNames'][0]
        opendap_url = await self._get_opendap_url(session, request)
        if not opendap_url:
            return None
        dataset = await self._get_opendap_dataset(session, opendap_url)
        if not dataset:
            return None
        data = await self._get_data_from_opendap_dataset(dataset, session, var_name, dim_indexes)
        variable_data = np.array(data, dtype=dataset[var_name].dtype.type)
        result = variable_data.flatten().tobytes()
        return result

<<<<<<< HEAD
    def _get_indexing(self, dataset, dimension: str, bbox: (float, float, float, float),
                      start_date: datetime, end_date: datetime):
        if dimension == 'lat' or dimension == 'latitude':
            return self._get_dim_indexing(dataset[dimension].data[:], bbox[1], bbox[3])
        if dimension == 'lon' or dimension == 'longitude':
            return self._get_dim_indexing(dataset[dimension].data[:], bbox[0], bbox[2])
        if dimension == 'time':
            time_units = dataset.time.attributes.get('units', '')
            time_data = self._convert_time_data(dataset[dimension].data[:], time_units)
            return self._get_dim_indexing(time_data, start_date, end_date)
        else:
            return 0

    def _convert_time_data(self, time_data: np.array, units: str):
        converted_time = []
        format, start, end, timedelta = find_datetime_format(units)
        if format:
            start_time = datetime.strptime(units[start:end], format)
            for time in time_data:
                if units.startswith('days'):
                    converted_time.append(start_time + relativedelta(days=int(time), hours=12))
                elif units.startswith('seconds'):
                    converted_time.append(start_time + relativedelta(seconds=int(time)))
        else:
            for time in time_data:
                converted_time.append(time)
        return converted_time

    def _get_dim_indexing(self, data, min, max):
        if len(data) == 1:
            return 0
        start_index = bisect.bisect_right(data, min)
        end_index = bisect.bisect_right(data, max)
        if start_index != end_index:
            return slice(start_index, end_index)
        return start_index

    async def _fetch_fid_and_uuid(self, session, opensearch_url: str, dataset_id: str) -> (str, str):
        ds_components = dataset_id.split('.')
        query_args = dict(parentIdentifier='cci',
                          drsId=dataset_id
                          )
        feature_list = await self._fetch_opensearch_feature_list(session, opensearch_url, query_args)
        if len(feature_list) == 0:
            raise ValueError(f'Could not find any fid for dataset {dataset_id}')
        if len(feature_list) > 1:
            for feature in feature_list:
                title = feature.get("properties", {}).get("title", '')
                if ds_components[9] in title:
                    fid = feature.get("properties", {}).get("identifier", None)
                    uuid = feature.get("id", "uuid=").split("uuid=")[-1]
                    return fid, uuid
            raise ValueError(f'Could not unambiguously determine fid for dataset {dataset_id}')
        fid = feature_list[0].get("properties", {}).get("identifier", None)
        uuid = feature_list[0].get("id", "uuid=").split("uuid=")[-1]
        return fid, uuid

    async def _fetch_data_source_list_json(self, session, base_url, query_args) -> Dict:
        feature_collection_list = await self._fetch_opensearch_feature_list(session, base_url, query_args)
=======
    async def _fetch_data_source_list_json(self, session, base_url, query_args) -> Sequence:
        def _extender(inner_catalogue: dict, feature_list: List[Dict]):
            for fc in feature_list:
                fc_props = fc.get("properties", {})
                fc_id = fc_props.get("identifier", None)
                if not fc_id:
                    continue
                inner_catalogue[fc_id] = _get_feature_dict_from_feature(fc)
>>>>>>> 953521bf
        catalogue = {}
        await self._fetch_opensearch_feature_list(session, base_url, catalogue, _extender,
                                                  query_args)
        return catalogue

    async def _fetch_opensearch_feature_list(self, session, base_url, extension, extender,
                                             query_args):
        """
        Return JSON value read from Opensearch web service.
        :return:
        """
        start_page = 1
        initial_maximum_records = 1000
        maximum_records = 10000
        total_results = await self._fetch_opensearch_feature_part_list(session, base_url,
                                                                       query_args, start_page,
                                                                       initial_maximum_records,
                                                                       extension, extender,
                                                                       None, None)
        if total_results < initial_maximum_records:
            return
        # num_results = maximum_records
        num_results = 0
        extension.clear()
        while num_results < total_results:
            if 'startDate' in query_args and 'endDate' in query_args:
                # we have to clear the extension of any previous values to avoid duplicate values
                # extension.clear()
                start_time = datetime.strptime(query_args.pop('startDate'), _TIMESTAMP_FORMAT)
                end_time = datetime.strptime(query_args.pop('endDate'), _TIMESTAMP_FORMAT)
                num_days_per_delta = \
                    int(np.ceil((end_time - start_time).days / (total_results / 1000)))
                delta = relativedelta(days=num_days_per_delta, seconds=-1)
                tasks = []
                current_time = start_time
                while current_time < end_time:
                    task_start = current_time.strftime(_TIMESTAMP_FORMAT)
                    current_time += delta
                    if current_time > end_time:
                        current_time = end_time
                    task_end = current_time.strftime(_TIMESTAMP_FORMAT)
                    tasks.append(self._fetch_opensearch_feature_part_list(session, base_url,
                                                                          query_args, start_page,
                                                                          maximum_records,
                                                                          extension,
                                                                          extender,
                                                                          task_start, task_end))
                await asyncio.gather(*tasks)
                num_results = total_results
            else:
                tasks = []
                # do not have more than 4 open connections at the same time
                while len(tasks) < 4 and num_results < total_results:
                    tasks.append(self._fetch_opensearch_feature_part_list(session, base_url,
                                                                          query_args, start_page,
                                                                          maximum_records,
                                                                          extension,
                                                                          extender, None, None))
                    start_page += 1
                    num_results += maximum_records
                await asyncio.gather(*tasks)

    async def _fetch_opensearch_feature_part_list(self, session, base_url, query_args, start_page,
                                                  maximum_records, extension, extender,
                                                  start_date, end_date) -> int:
        paging_query_args = dict(query_args or {})
        paging_query_args.update(startPage=start_page, maximumRecords=maximum_records,
                                 httpAccept='application/geo+json')
        if start_date:
            paging_query_args.update(startDate=start_date)
        if end_date:
            paging_query_args.update(endDate=end_date)
        url = base_url + '?' + urllib.parse.urlencode(paging_query_args)
        resp = await self.get_response(session, url)
        if resp:
            json_text = await resp.read()
            json_dict = json.loads(json_text.decode('utf-8'))
            if extender:
                feature_list = json_dict.get("features", [])
                extender(extension, feature_list)
            return json_dict['totalResults']
<<<<<<< HEAD
        _LOG.debug(f'Did not read page {start_page}')
=======
        if 'startDate' in paging_query_args and 'endDate' in paging_query_args:
            _LOG.debug(f'Did not read page {start_page} with start date '
                       f'{paging_query_args["startDate"]} and '
                       f'end date {paging_query_args["endDate"]}')
        else:
            _LOG.debug(f'Did not read page {start_page}')
>>>>>>> 953521bf
        return 0

    async def _set_variable_infos(self, opensearch_url: str, dataset_id: str,
                                  dataset_name: str, session, data_source):
        attributes = {}
        dimensions = {}
        variable_infos = {}
        feature, time_dimension_size = \
            await self._fetch_feature_and_num_nc_files_at(session,
                                                          opensearch_url,
                                                          dict(parentIdentifier=dataset_id,
                                                               drsId=dataset_name),
                                                          1)
        time_dimension_size = data_source['num_files']
        if feature is not None:
            variable_infos, attributes = \
                await self._get_variable_infos_from_feature(feature, session)
            for variable_info in variable_infos:
                for index, dimension in enumerate(variable_infos[variable_info]['dimensions']):
                    if not dimension in dimensions:
                        dimensions[dimension] = variable_infos[variable_info]['shape'][index]
            if 'time' in dimensions:
                time_dimension_size *= dimensions['time']
        data_source['dimensions'] = dimensions
        data_source['variable_infos'] = variable_infos
        data_source['attributes'] = attributes
        data_source['time_dimension_size'] = time_dimension_size

    async def _fetch_feature_and_num_nc_files_at(self, session, base_url, query_args, index) -> \
            Tuple[Optional[Dict], int]:
        paging_query_args = dict(query_args or {})
        paging_query_args.update(startPage=index,
                                 maximumRecords=2,
                                 httpAccept='application/geo+json',
                                 fileFormat='.nc')
        url = base_url + '?' + urllib.parse.urlencode(paging_query_args)
        resp = await self.get_response(session, url)
        if resp:
            json_text = await resp.read()
            json_dict = json.loads(json_text.decode('utf-8'))
            feature_list = json_dict.get("features", [])
            # we try not to take the first feature, as the last and the first one may have
            # different time chunkings
            if len(feature_list) > 1:
                return feature_list[1], json_dict.get("totalResults", 0)
            elif len(feature_list) > 0:
                return feature_list[0], json_dict.get("totalResults", 0)
        return None, 0

    async def _fetch_meta_info(self, session, datasource_id: str, odd_url: str, metadata_url: str) -> Dict:
        meta_info_dict = {}
        if odd_url:
            meta_info_dict = await self._extract_metadata_from_odd_url(session, odd_url)
        if metadata_url:
            desc_metadata = await self._extract_metadata_from_descxml_url(session, metadata_url)
            for item in desc_metadata:
                if not item in meta_info_dict:
                    meta_info_dict[item] = desc_metadata[item]
        meta_info_dict['variables'] = await self._get_variables_for_fid(session, datasource_id)
        _harmonize_info_field_names(meta_info_dict, 'file_format', 'file_formats')
        _harmonize_info_field_names(meta_info_dict, 'platform_id', 'platform_ids')
        _harmonize_info_field_names(meta_info_dict, 'sensor_id', 'sensor_ids')
        _harmonize_info_field_names(meta_info_dict, 'processing_level', 'processing_levels')
        _harmonize_info_field_names(meta_info_dict, 'time_frequency', 'time_frequencies')
        return meta_info_dict

    async def _get_variables_for_fid(self, session, datasource_id) -> Dict[str, Any]:
        variable_dict = {}
        data_source_list = await self._fetch_data_source_list_json(session, OPENSEARCH_CEDA_URL,
                                                             {'parentIdentifier': datasource_id})
        for data_source_key, data_source_value in data_source_list.items():
            drs_id = data_source_value.get('title', 'All Files')
            variables = data_source_value.get('variables', None)
            if drs_id != 'All Files' and variables:
                variable_dict[drs_id] = variables
        return variable_dict

    async def _extract_metadata_from_descxml_url(self, session, descxml_url: str = None) -> dict:
        if not descxml_url:
            return {}
        resp = await self.get_response(session, descxml_url)
        if resp:
            descxml = etree.XML(await resp.read())
            try:
                return _extract_metadata_from_descxml(descxml)
            except etree.ParseError:
                _LOG.info(f'Cannot read metadata from {descxml_url} due to parsing error.')
        return {}

    async def _extract_metadata_from_odd_url(self, session: aiohttp.ClientSession,
                                             odd_url: str = None) -> dict:
        if not odd_url:
            return {}
        resp = await self.get_response(session, odd_url)
        if not resp:
            return {}
        xml_text = await resp.read()
        return _extract_metadata_from_odd(etree.XML(xml_text))

    async def _get_variable_infos_from_feature(self, feature: dict, session) -> (dict, dict):
        feature_info = _extract_feature_info(feature)
        opendap_url = f"{feature_info[4]['Opendap']}"
        dataset = await self._get_opendap_dataset(session, opendap_url)
        if not dataset:
            _LOG.warning(f'Could not extract information about variables and attributes '
                         f'from {opendap_url}')
            return {}, {}
        variable_infos = {}
        for key in dataset.keys():
            fixed_key = key.replace('%2E', '_').replace('.', '_')
            variable_infos[fixed_key] = copy.deepcopy(dataset[key].attributes)
            if '_FillValue' in variable_infos[fixed_key]:
                variable_infos[fixed_key]['fill_value'] = variable_infos[fixed_key]['_FillValue']
                variable_infos[fixed_key].pop('_FillValue')
            if '_ChunkSizes' in variable_infos[fixed_key]:
                variable_infos[fixed_key]['chunk_sizes'] = variable_infos[fixed_key]['_ChunkSizes']
                if type(variable_infos[fixed_key]['chunk_sizes']) == int:
                    variable_infos[fixed_key]['file_chunk_sizes'] = \
                        variable_infos[fixed_key]['chunk_sizes']
                else:
                    variable_infos[fixed_key]['file_chunk_sizes'] = \
                        copy.deepcopy(variable_infos[fixed_key]['chunk_sizes'])
                variable_infos[fixed_key].pop('_ChunkSizes')
            variable_infos[fixed_key]['data_type'] = dataset[key].dtype.name
            variable_infos[fixed_key]['dimensions'] = list(dataset[key].dimensions)
            variable_infos[fixed_key]['file_dimensions'] = \
                copy.deepcopy(variable_infos[fixed_key]['dimensions'])
            variable_infos[fixed_key]['size'] = dataset[key].size
            variable_infos[fixed_key]['shape'] = list(dataset[key].shape)
        return variable_infos, dataset.attributes

    def get_opendap_dataset(self, url: str):
        return _run_with_session(self._get_opendap_dataset, url)

    async def _get_opendap_dataset(self, session, url: str):
        if url in self._datasets:
            return self._datasets[url]
        tasks = []
        res_dict = {}
        tasks.append(self._get_content_from_opendap_url(url, 'dds', res_dict, session))
        tasks.append(self._get_content_from_opendap_url(url, 'das', res_dict, session))
        await asyncio.gather(*tasks)
        if 'dds' not in res_dict or 'das' not in res_dict:
            _LOG.warning('Could not open opendap url. No dds or das file provided.')
            return
        if res_dict['dds'] == '':
            _LOG.warning('Could not open opendap url. dds file is empty.')
            return
        dataset = build_dataset(res_dict['dds'])
        res_dict['das'] = res_dict['das'].replace('        Float32 valid_min -Infinity;\n', '')
        res_dict['das'] = res_dict['das'].replace('        Float32 valid_max Infinity;\n', '')
        add_attributes(dataset, parse_das(res_dict['das']))

        # remove any projection from the url, leaving selections
        scheme, netloc, path, query, fragment = urlsplit(url)
        projection, selection = parse_ce(query)
        url = urlunsplit((scheme, netloc, path, '&'.join(selection), fragment))

        # now add data proxies
        for var in walk(dataset, BaseType):
            var.data = BaseProxy(url, var.id, var.dtype, var.shape)
        for var in walk(dataset, SequenceType):
            template = copy.copy(var)
            var.data = SequenceProxy(url, template)

        # apply projections
        for var in projection:
            target = dataset
            while var:
                token, index = var.pop(0)
                target = target[token]
                if isinstance(target, BaseType):
                    target.data.slice = fix_slice(index, target.shape)
                elif isinstance(target, GridType):
                    index = fix_slice(index, target.array.shape)
                    target.array.data.slice = index
                    for s, child in zip(index, target.maps):
                        target[child].data.slice = (s,)
                elif isinstance(target, SequenceType):
                    target.data.slice = index

        # retrieve only main variable for grid types:
        for var in walk(dataset, GridType):
            var.set_output_grid(True)

        dataset.functions = Functions(url)
        self._datasets[url] = dataset
        return dataset

    async def _get_content_from_opendap_url(self, url: str, part: str, res_dict: dict, session):
        scheme, netloc, path, query, fragment = urlsplit(url)
        url = urlunsplit((scheme, netloc, path + f'.{part}', query, fragment))
        resp = await self.get_response(session, url)
        if resp:
            res_dict[part] = await resp.read()
            res_dict[part] = str(res_dict[part], 'utf-8')

    async def _get_data_from_opendap_dataset(self, dataset, session, variable_name, slices):
        proxy = dataset[variable_name].data
        if type(proxy) == list:
            proxy = proxy[0]
        # build download url
        index = combine_slices(proxy.slice, fix_slice(slices, proxy.shape))
        scheme, netloc, path, query, fragment = urlsplit(proxy.baseurl)
        url = urlunsplit((
            scheme, netloc, path + '.dods',
            quote(proxy.id) + hyperslab(index) + '&' + query,
            fragment)).rstrip('&')
        # download and unpack data
        resp = await self.get_response(session, url)
        if not resp:
            return None
        content = await resp.read()
        dds, data = content.split(b'\nData:\n', 1)
        dds = str(dds, 'utf-8')
        # Parse received dataset:
        dataset = build_dataset(dds)
        dataset.data = unpack_data(BytesReader(data), dataset)
        return dataset[proxy.id].data

    async def get_response(self, session: aiohttp.ClientSession, url: str) -> \
            Optional[aiohttp.ClientResponse]:
        num_retries = self._num_retries
        retry_backoff_max = self._retry_backoff_max  # ms
        retry_backoff_base = self._retry_backoff_base
        response = None
        for i in range(num_retries):
            resp = await session.request(method='GET', url=url)
            if resp.status == 200:
                return resp
            elif 500 <= resp.status < 600:
                # Retry (immediately) on 5xx errors
                continue
            elif resp.status == 429:
                # Retry after 'Retry-After' with exponential backoff
                retry_min = int(response.headers.get('Retry-After', '100'))
                retry_backoff = random.random() * retry_backoff_max
                retry_total = retry_min + retry_backoff
                if self._enable_warnings:
                    retry_message = f'Error 429: Too Many Requests. ' \
                                    f'Attempt {i + 1} of {num_retries} to retry after ' \
                                    f'{"%.2f" % retry_min} + {"%.2f" % retry_backoff} = ' \
                                    f'{"%.2f" % retry_total} ms...'
                    warnings.warn(retry_message)
                time.sleep(retry_total / 1000.0)
                retry_backoff_max *= retry_backoff_base
            else:
                break
        return None<|MERGE_RESOLUTION|>--- conflicted
+++ resolved
@@ -463,11 +463,11 @@
                                                 json_dict.get('odd_url', None),
                                                 json_dict.get('metadata_url', None))
         drs_ids = self._get_as_list(meta_info, 'drs_id', 'drs_ids')
+        for excluded_data_source in self._excluded_data_sources:
+            if excluded_data_source in drs_ids:
+                    drs_ids.remove(excluded_data_source)
         for drs_id in drs_ids:
-<<<<<<< HEAD
-            if drs_id in self._excluded_data_sources:
-                continue
-            drs_meta_info = meta_info.copy()
+            drs_meta_info = copy.deepcopy(meta_info)
             drs_variables = drs_meta_info.get('variables', {}).get(drs_id, None)
             drs_meta_info.update(json_dict)
             if drs_variables:
@@ -475,18 +475,9 @@
             self._adjust_json_dict(drs_meta_info, drs_id)
             for variable in drs_meta_info.get('variables', []):
                 variable['name'] = variable['name'].replace('.', '_')
-                drs_meta_info['cci_project'] = drs_meta_info['ecv']
-                drs_meta_info['fid'] = datasource_id
-=======
-            drs_meta_info = copy.deepcopy(meta_info)
-            drs_meta_info.update(json_dict)
-            self._adjust_json_dict(drs_meta_info, drs_id)
-            for variable in drs_meta_info.get('variables', []):
-                variable['name'] = variable['name'].replace('.', '_')
             drs_meta_info['cci_project'] = drs_meta_info['ecv']
             drs_meta_info['fid'] = datasource_id
             drs_meta_info['num_files'] = drs_meta_info['num_files'][drs_id]
->>>>>>> 953521bf
             self._data_sources[drs_id] = drs_meta_info
 
     def _adjust_json_dict(self, json_dict: dict, drs_id: str):
@@ -887,67 +878,6 @@
         result = variable_data.flatten().tobytes()
         return result
 
-<<<<<<< HEAD
-    def _get_indexing(self, dataset, dimension: str, bbox: (float, float, float, float),
-                      start_date: datetime, end_date: datetime):
-        if dimension == 'lat' or dimension == 'latitude':
-            return self._get_dim_indexing(dataset[dimension].data[:], bbox[1], bbox[3])
-        if dimension == 'lon' or dimension == 'longitude':
-            return self._get_dim_indexing(dataset[dimension].data[:], bbox[0], bbox[2])
-        if dimension == 'time':
-            time_units = dataset.time.attributes.get('units', '')
-            time_data = self._convert_time_data(dataset[dimension].data[:], time_units)
-            return self._get_dim_indexing(time_data, start_date, end_date)
-        else:
-            return 0
-
-    def _convert_time_data(self, time_data: np.array, units: str):
-        converted_time = []
-        format, start, end, timedelta = find_datetime_format(units)
-        if format:
-            start_time = datetime.strptime(units[start:end], format)
-            for time in time_data:
-                if units.startswith('days'):
-                    converted_time.append(start_time + relativedelta(days=int(time), hours=12))
-                elif units.startswith('seconds'):
-                    converted_time.append(start_time + relativedelta(seconds=int(time)))
-        else:
-            for time in time_data:
-                converted_time.append(time)
-        return converted_time
-
-    def _get_dim_indexing(self, data, min, max):
-        if len(data) == 1:
-            return 0
-        start_index = bisect.bisect_right(data, min)
-        end_index = bisect.bisect_right(data, max)
-        if start_index != end_index:
-            return slice(start_index, end_index)
-        return start_index
-
-    async def _fetch_fid_and_uuid(self, session, opensearch_url: str, dataset_id: str) -> (str, str):
-        ds_components = dataset_id.split('.')
-        query_args = dict(parentIdentifier='cci',
-                          drsId=dataset_id
-                          )
-        feature_list = await self._fetch_opensearch_feature_list(session, opensearch_url, query_args)
-        if len(feature_list) == 0:
-            raise ValueError(f'Could not find any fid for dataset {dataset_id}')
-        if len(feature_list) > 1:
-            for feature in feature_list:
-                title = feature.get("properties", {}).get("title", '')
-                if ds_components[9] in title:
-                    fid = feature.get("properties", {}).get("identifier", None)
-                    uuid = feature.get("id", "uuid=").split("uuid=")[-1]
-                    return fid, uuid
-            raise ValueError(f'Could not unambiguously determine fid for dataset {dataset_id}')
-        fid = feature_list[0].get("properties", {}).get("identifier", None)
-        uuid = feature_list[0].get("id", "uuid=").split("uuid=")[-1]
-        return fid, uuid
-
-    async def _fetch_data_source_list_json(self, session, base_url, query_args) -> Dict:
-        feature_collection_list = await self._fetch_opensearch_feature_list(session, base_url, query_args)
-=======
     async def _fetch_data_source_list_json(self, session, base_url, query_args) -> Sequence:
         def _extender(inner_catalogue: dict, feature_list: List[Dict]):
             for fc in feature_list:
@@ -956,7 +886,6 @@
                 if not fc_id:
                     continue
                 inner_catalogue[fc_id] = _get_feature_dict_from_feature(fc)
->>>>>>> 953521bf
         catalogue = {}
         await self._fetch_opensearch_feature_list(session, base_url, catalogue, _extender,
                                                   query_args)
@@ -1038,16 +967,12 @@
                 feature_list = json_dict.get("features", [])
                 extender(extension, feature_list)
             return json_dict['totalResults']
-<<<<<<< HEAD
-        _LOG.debug(f'Did not read page {start_page}')
-=======
         if 'startDate' in paging_query_args and 'endDate' in paging_query_args:
             _LOG.debug(f'Did not read page {start_page} with start date '
                        f'{paging_query_args["startDate"]} and '
                        f'end date {paging_query_args["endDate"]}')
         else:
             _LOG.debug(f'Did not read page {start_page}')
->>>>>>> 953521bf
         return 0
 
     async def _set_variable_infos(self, opensearch_url: str, dataset_id: str,
