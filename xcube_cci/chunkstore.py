# The MIT License (MIT)
# Copyright (c) 2020 by the xcube development team and contributors
#
# Permission is hereby granted, free of charge, to any person obtaining a copy of
# this software and associated documentation files (the "Software"), to deal in
# the Software without restriction, including without limitation the rights to
# use, copy, modify, merge, publish, distribute, sublicense, and/or sell copies
# of the Software, and to permit persons to whom the Software is furnished to do
# so, subject to the following conditions:
#
# The above copyright notice and this permission notice shall be included in all
# copies or substantial portions of the Software.
#
# THE SOFTWARE IS PROVIDED "AS IS", WITHOUT WARRANTY OF ANY KIND, EXPRESS OR
# IMPLIED, INCLUDING BUT NOT LIMITED TO THE WARRANTIES OF MERCHANTABILITY,
# FITNESS FOR A PARTICULAR PURPOSE AND NONINFRINGEMENT. IN NO EVENT SHALL THE
# AUTHORS OR COPYRIGHT HOLDERS BE LIABLE FOR ANY CLAIM, DAMAGES OR OTHER
# LIABILITY, WHETHER IN AN ACTION OF CONTRACT, TORT OR OTHERWISE, ARISING FROM,
# OUT OF OR IN CONNECTION WITH THE SOFTWARE OR THE USE OR OTHER DEALINGS IN THE
# SOFTWARE.

from datetime import datetime
from dateutil.relativedelta import relativedelta
import itertools
import json
import logging
import time
import warnings
from abc import abstractmethod, ABCMeta
from collections.abc import MutableMapping
from numcodecs import Blosc
from typing import Iterator, Any, List, Dict, Tuple, Callable, Iterable, KeysView, Mapping, Union

import numpy as np
import pandas as pd
import re

from .cciodp import CciOdp

_STATIC_ARRAY_COMPRESSOR_PARAMS = dict(cname='zstd', clevel=1, shuffle=Blosc.SHUFFLE, blocksize=0)
_STATIC_ARRAY_COMPRESSOR_CONFIG = dict(id='blosc', **_STATIC_ARRAY_COMPRESSOR_PARAMS)
_STATIC_ARRAY_COMPRESSOR = Blosc(**_STATIC_ARRAY_COMPRESSOR_PARAMS)

_LOG = logging.getLogger()
_TIMESTAMP_FORMAT = "%Y-%m-%dT%H:%M:%S"


def _dict_to_bytes(d: Dict):
    return _str_to_bytes(json.dumps(d, indent=2))


def _str_to_bytes(s: str):
    return bytes(s, encoding='utf-8')


# todo move this to xcube
class RemoteChunkStore(MutableMapping, metaclass=ABCMeta):
    """
    A remote Zarr Store.

    :param data_id: The identifier of the
    :param cube_params: A mapping containing additional parameters to define the cube.
    :param observer: An optional callback function called when remote requests are mode: observer(**kwargs).
    :param trace_store_calls: Whether store calls shall be printed (for debugging).
    """

    def __init__(self,
                 data_id: str,
                 cube_params: Mapping[str, Any] = None,
                 observer: Callable = None,
                 trace_store_calls=False):
        if not cube_params:
            cube_params = {}
        self._variable_names = cube_params.get('variable_names', self.get_all_variable_names())
        self._observers = [observer] if observer is not None else []
        self._trace_store_calls = trace_store_calls

        self._dataset_name = data_id
        self._time_ranges = self.get_time_ranges(data_id, cube_params)
        logging.debug('Determined time ranges')
        if not self._time_ranges:
            raise ValueError('Could not determine any valid time stamps')

        t_array = [s.to_pydatetime() + 0.5 * (e.to_pydatetime() - s.to_pydatetime()) for s, e in self._time_ranges]
        t_array = np.array(t_array).astype('datetime64[s]').astype(np.int64)
        t_bnds_array = np.array(self._time_ranges).astype('datetime64[s]').astype(np.int64)
        time_coverage_start = self._time_ranges[0][0]
        time_coverage_end = self._time_ranges[-1][1]
        cube_params['time_range'] = (self._extract_time_range_as_strings(
            cube_params.get('time_range', self.get_default_time_range(data_id))))

        self._vfs = {}
        self._var_name_to_indexes = {}

        self._dimension_data = self.get_dimension_data(data_id)
        logging.debug('Determined dimensionalities')
        self._dimension_data['time'] = {}
        self._dimension_data['time']['size'] = len(t_array)
        self._dimension_data['time']['data'] = t_array
        for dimension_name in self._dimension_data:
            if dimension_name == 'time':
                continue
            dim_attrs = self.get_attrs(dimension_name)
            dim_attrs['_ARRAY_DIMENSIONS'] = dimension_name
            dimension_data = self._dimension_data[dimension_name]['data']
            if len(dimension_data) > 0:
                dim_array = np.array(dimension_data)
                self._add_static_array(dimension_name, dim_array, dim_attrs)
            else:
                size = self._dimension_data[dimension_name]['size']
                chunk_size = self._dimension_data[dimension_name]['chunkSize']
                encoding = self.get_encoding(dimension_name)
                self._add_remote_array(dimension_name, [size], [chunk_size], encoding, dim_attrs)

        time_attrs = {
            "_ARRAY_DIMENSIONS": ['time'],
            "units": "seconds since 1970-01-01T00:00:00Z",
            "calendar": "proleptic_gregorian",
            "standard_name": "time",
            "bounds": "time_bnds",
        }
        time_bnds_attrs = {
            "_ARRAY_DIMENSIONS": ['time', 'bnds'],
            "units": "seconds since 1970-01-01T00:00:00Z",
            "calendar": "proleptic_gregorian",
            "standard_name": "time",
        }

        self._add_static_array('time', t_array, time_attrs)
        self._add_static_array('time_bnds', t_bnds_array, time_bnds_attrs)

        global_attrs = dict(
            Conventions='CF-1.7',
            coordinates='time_bnds',
            title=f'{data_id} Data Cube',
            date_created=pd.Timestamp.now().isoformat(),
            processing_level=self._dataset_name.split('.')[3],
            time_coverage_start=time_coverage_start.isoformat(),
            time_coverage_end=time_coverage_end.isoformat(),
            time_coverage_duration=(time_coverage_end - time_coverage_start).isoformat(),
        )

        self._time_indexes = {}
        remove = []
<<<<<<< HEAD
        self._num_data_var_chunks_not_in_vfs = 0
=======
        logging.debug('Adding variables to dataset ...')
>>>>>>> 8bda46a5
        for variable_name in self._variable_names:
            if variable_name in self._dimension_data or variable_name == 'time_bnds':
                remove.append(variable_name)
                continue
            var_encoding = self.get_encoding(variable_name)
            var_attrs = self.get_attrs(variable_name)
            dimensions = var_attrs.get('dimensions', None)
            if not dimensions:
                warnings.warn(f"Could not find dimensions of variable '{variable_name}'. "
                              f"Will omit it from the dataset.")
                remove.append(variable_name)
                continue
            chunk_sizes = var_attrs.get('chunk_sizes', [-1] * len(dimensions))
            if isinstance(chunk_sizes, int):
                chunk_sizes = [chunk_sizes]
            if 'time' not in dimensions:
                dimensions.insert(0, 'time')
                chunk_sizes.insert(0, 1)
            var_attrs.update(_ARRAY_DIMENSIONS=dimensions)
            sizes = []
            self._time_indexes[variable_name] = -1
            time_dimension = -1
            for i, dimension_name in enumerate(dimensions):
                sizes.append(self._dimension_data[dimension_name]['size'])
                if dimension_name == 'time':
                    self._time_indexes[variable_name] = i
                    time_dimension = i
                if chunk_sizes[i] == -1:
                    chunk_sizes[i] = sizes[i]
            if var_encoding.get('dtype', '') == 'bytes1024':
                if len(dimensions) == 1 and sizes[0] < 512 * 512:
                    _LOG.info(f"Variable '{variable_name}' is encoded as string. "
                              f"Will convert it to metadata.")
                    variable = {variable_name: sizes[0]}
                    var_data = self.get_variable_data(data_id, variable)
                    global_attrs[variable_name] = [var.decode('utf-8') for var in var_data[variable_name]['data']]
                else:
                    warnings.warn(f"Variable '{variable_name}' is encoded as string. "
                                  f"Will omit it from the dataset.")
                remove.append(variable_name)
                continue
            chunk_sizes = self._adjust_chunk_sizes(chunk_sizes, sizes, time_dimension)
            var_attrs['chunk_sizes'] = chunk_sizes
            if len(var_attrs['file_dimensions']) < len(dimensions):
                var_attrs['file_chunk_sizes'] = chunk_sizes[1:]
            else:
                var_attrs['file_chunk_sizes'] = chunk_sizes
            self._add_remote_array(variable_name,
                                   sizes,
                                   chunk_sizes,
                                   var_encoding,
                                   var_attrs)
<<<<<<< HEAD
            self._num_data_var_chunks_not_in_vfs += np.prod(chunk_sizes)
            logging.debug(f"Added variable '{variable_name}', "
                          f"total num of variables is {len(self._variable_names)}")
=======
        logging.debug(f"Added a total of {len(self._variable_names)} variables to the data set")
>>>>>>> 8bda46a5
        for r in remove:
            self._variable_names.remove(r)
        cube_params['variable_names'] = self._variable_names
        global_attrs['history'] = [dict(
            program=f'{self._class_name}',
            cube_params=cube_params
        )]
        # setup Virtual File System (vfs)
        self._vfs['.zgroup'] = _dict_to_bytes(dict(zarr_format=2))
        self._vfs['.zattrs'] = _dict_to_bytes(global_attrs)

    @classmethod
    def _adjust_chunk_sizes(cls, chunks, sizes, time_dimension):
        # check if we can actually read in everything as one big chunk
        sum_sizes = np.product(sizes)
        if time_dimension >= 0:
            sum_sizes = sum_sizes / sizes[time_dimension] * chunks[time_dimension]
            if sum_sizes < 1000000:
                best_chunks = sizes.copy()
                best_chunks[time_dimension] = chunks[time_dimension]
                return best_chunks
        if sum_sizes < 1000000:
            return sizes
        # determine valid values for a chunk size. A value is valid if the size can be divided by it without remainder
        valid_chunk_sizes = []
        for i, chunk, size in zip(range(len(chunks)), chunks, sizes):
            # do not rechunk time dimension
            if i == time_dimension:
                valid_chunk_sizes.append([chunk])
                continue
            #handle case that the size cannot be divided evenly by the chunk
            if size % chunk > 0:
                if np.product(chunks) / chunk * size < 1000000:
                    # if the size is small enough to be ingested in single chunk, take it
                    valid_chunk_sizes.append([size])
                else:
                    # otherwise, give in to that we cannot chunk the data evenly
                    valid_chunk_sizes.append(list(range(chunk, size + 1, chunk)))
                continue
            valid_dim_chunk_sizes = []
            for r in range(chunk, size + 1, chunk):
                if size % r == 0:
                    valid_dim_chunk_sizes.append(r)
            valid_chunk_sizes.append(valid_dim_chunk_sizes)
        # recursively determine the chunking with the biggest size smaller than 1000000
        chunks, chunk_size = cls._get_best_chunks(chunks, valid_chunk_sizes, chunks.copy(), 0, 0, time_dimension)
        return chunks

    @classmethod
    def _get_best_chunks(cls, chunks, valid_sizes, best_chunks, best_chunk_size, index, time_dimension):
        for valid_size in valid_sizes[index]:
            test_chunks = chunks.copy()
            test_chunks[index] = valid_size
            if index < len(chunks) - 1:
                test_chunks, test_chunk_size = \
                    cls._get_best_chunks(test_chunks, valid_sizes, best_chunks, best_chunk_size, index + 1,
                                         time_dimension)
            else:
                test_chunk_size = np.product(test_chunks)
                if test_chunk_size > 1000000:
                    break
            if test_chunk_size > best_chunk_size:
                best_chunk_size = test_chunk_size
                best_chunks = test_chunks.copy()
            elif test_chunk_size == best_chunk_size:
                # in case two chunkings have the same size, choose the one where values are more similar
                where = np.full(len(test_chunks), fill_value=True)
                where[time_dimension] = False
                test_min_chunk = np.max(test_chunks, initial=0, where=where)
                best_min_chunk = np.max(best_chunks, initial=0, where=where)
                if best_min_chunk > test_min_chunk:
                    best_chunk_size = test_chunk_size
                    best_chunks = test_chunks.copy()
        return best_chunks, best_chunk_size

    @classmethod
    def _adjust_size(cls, size: int, tile_size: int) -> int:
        if size > tile_size:
            num_tiles = cls._safe_int_div(size, tile_size)
            size = num_tiles * tile_size
        return size

    @classmethod
    def _safe_int_div(cls, x: int, y: int) -> int:
        return (x + y - 1) // y

    @classmethod
    def _extract_time_as_string(cls, time: Union[pd.Timestamp, str]) -> str:
        if isinstance(time, str):
            time = pd.to_datetime(time, utc=True)
        return time.tz_localize(None).isoformat()

    @classmethod
    def _extract_time_range_as_strings(cls, time_range: Union[Tuple, List]) -> (str, str):
        if isinstance(time_range, tuple):
            time_start, time_end = time_range
        else:
            time_start = time_range[0]
            time_end = time_range[1]
        return cls._extract_time_as_string(time_start), cls._extract_time_as_string(time_end)

    @abstractmethod
    def get_time_ranges(self, cube_id: str, cube_params: Mapping[str, Any]) -> List[Tuple]:
        pass

    @abstractmethod
    def get_default_time_range(self, ds_id: str) -> Tuple[str, str]:
        return '', ''

    @abstractmethod
    def get_all_variable_names(self) -> List[str]:
        pass

    # def get_spatial_lat_res(self):
    #     return self._cube_config.spatial_res

    # def get_spatial_lon_res(self):
    #     return self._cube_config.spatial_res

    @abstractmethod
    def get_dimension_data(self, dataset_id: str) -> dict:
        pass

    @abstractmethod
    def get_variable_data(self, dataset_id: str, variable_names: Dict[str, int]):
        pass

    def add_observer(self, observer: Callable):
        """
        Add a request observer.

        :param observer: A callback function called when remote requests are mode: observer(**kwargs).
        """
        self._observers.append(observer)

    @abstractmethod
    def get_encoding(self, band_name: str) -> Dict[str, Any]:
        """
        Get the encoding settings for band (variable) *band_name*.
        Must at least contain "dtype" whose value is a numpy array-protocol type string.
        Refer to https://docs.scipy.org/doc/numpy/reference/arrays.interface.html#arrays-interface
        and zarr format 2 spec.
        """

    @abstractmethod
    def get_attrs(self, band_name: str) -> Dict[str, Any]:
        """
        Get any metadata attributes for band (variable) *band_name*.
        """

    def request_bbox(self, x_tile_index: int, y_tile_index: int) -> Tuple[float, float, float, float]:
        x_index = x_tile_index * self._tile_width
        y_index = y_tile_index * self._tile_height

        x01, _, _, y02 = self.cube_config.geometry
        spatial_lat_res = self.get_spatial_lat_res()
        spatial_lon_res = self.get_spatial_lon_res()

        x1 = x01 + spatial_lon_res * x_index
        x2 = x01 + spatial_lon_res * (x_index + self._tile_width)
        y1 = y02 - spatial_lat_res * (y_index + self._tile_height)
        y2 = y02 - spatial_lat_res * y_index

        return x1, y1, x2, y2

    def request_time_range(self, time_index: int) -> Tuple[pd.Timestamp, pd.Timestamp]:
        start_time, end_time = self._time_ranges[time_index]
        return start_time, end_time

    def _add_static_array(self, name: str, array: np.ndarray, attrs: Dict):
        shape = list(map(int, array.shape))
        dtype = str(array.dtype.str)
        order = "C"
        array_metadata = {
            "zarr_format": 2,
            "chunks": shape,
            "shape": shape,
            "dtype": dtype,
            "fill_value": None,
            "compressor": _STATIC_ARRAY_COMPRESSOR_CONFIG,
            "filters": None,
            "order": order,
        }
        chunk_key = '.'.join(['0'] * array.ndim)
        self._vfs[name] = _str_to_bytes('')
        self._vfs[name + '/.zarray'] = _dict_to_bytes(array_metadata)
        self._vfs[name + '/.zattrs'] = _dict_to_bytes(attrs)
        self._vfs[name + '/' + chunk_key] = \
            _STATIC_ARRAY_COMPRESSOR.encode(array.tobytes(order=order))


    def _add_remote_array(self,
                          name: str,
                          shape: List[int],
                          chunks: List[int],
                          encoding: Dict[str, Any],
                          attrs: Dict):
        array_metadata = dict(zarr_format=2,
                              shape=shape,
                              chunks=chunks,
                              compressor=None,
                              fill_value=None,
                              filters=None,
                              order='C')
        array_metadata.update(encoding)
        self._vfs[name] = _str_to_bytes('')
        self._vfs[name + '/.zarray'] = _dict_to_bytes(array_metadata)
        self._vfs[name + '/.zattrs'] = _dict_to_bytes(attrs)
        nums = np.array(shape) // np.array(chunks)
        self._var_name_to_indexes[name] = \
            list(itertools.product(*tuple(map(range, map(int, nums)))))

    def _fetch_chunk(self, var_name: str, chunk_index: Tuple[int, ...]) -> bytes:
        request_time_range = self.request_time_range(chunk_index[self._time_indexes[var_name]])

        t0 = time.perf_counter()
        try:
            exception = None
            chunk_data = self.fetch_chunk(var_name,
                                          chunk_index,
                                          # bbox=request_bbox,
                                          time_range=request_time_range)
        except Exception as e:
            exception = e
            chunk_data = None
        duration = time.perf_counter() - t0

        for observer in self._observers:
            observer(var_name=var_name,
                     chunk_index=chunk_index,
                     # bbox=request_bbox,
                     time_range=request_time_range,
                     duration=duration,
                     exception=exception)

        if exception:
            raise exception

        return chunk_data

    @abstractmethod
    def fetch_chunk(self,
                    var_name: str,
                    chunk_index: Tuple[int, ...],
                    time_range: Tuple[pd.Timestamp, pd.Timestamp]
                    ) -> bytes:
        """
        Fetch chunk data from remote.

        :param var_name: Variable name
        :param chunk_index: 3D chunk index (time, y, x)
        :param bbox: Requested bounding box in coordinate units of the CRS
        :param time_range: Requested time range
        :return: chunk data as raw bytes
        """
        pass

    @property
    def _class_name(self):
        return self.__module__ + '.' + self.__class__.__name__

    ###############################################################################
    # Zarr Store (MutableMapping) implementation
    ###############################################################################

    def keys(self) -> KeysView[str]:
        if self._trace_store_calls:
            print(f'{self._class_name}.keys()')
        self._build_missing_vfs_entries()
        return self._vfs.keys()

    def listdir(self, key: str) -> Iterable[str]:
        if self._trace_store_calls:
            print(f'{self._class_name}.listdir(key={key!r})')
        if key == '':
            return list((k for k in self._vfs.keys() if '/' not in k))
        else:
            prefix = key + '/'
            start = len(prefix)
            return list((k for k in self._vfs.keys() if k.startswith(prefix) and k.find('/', start) == -1))

    def getsize(self, key: str) -> int:
        if self._trace_store_calls:
            print(f'{self._class_name}.getsize(key={key!r})')
        return len(self._vfs[key]) + self._num_data_var_chunks_not_in_vfs

    def __iter__(self) -> Iterator[str]:
        if self._trace_store_calls:
            print(f'{self._class_name}.__iter__()')
        self._build_missing_vfs_entries()
        return iter(self._vfs.keys())

    def __len__(self) -> int:
        if self._trace_store_calls:
            print(f'{self._class_name}.__len__()')
        return len(self._vfs.keys()) + self._num_data_var_chunks_not_in_vfs

    def __contains__(self, key) -> bool:
        if self._trace_store_calls:
            print(f'{self._class_name}.__contains__(key={key!r})')
        if key in self._vfs:
            return True
        self._try_building_vfs_entry(key)
        return key in self._vfs

    def __getitem__(self, key: str) -> bytes:
        if self._trace_store_calls:
            print(f'{self._class_name}.__getitem__(key={key!r})')
        try:
            value =  self._vfs[key]
        except KeyError:
            self._try_building_vfs_entry(key)
            value = self._vfs[key]
        if isinstance(value, tuple):
            return self._fetch_chunk(*value)
        return value

    def _try_building_vfs_entry(self, key):
        if '/' in key:
            name, chunk_index_part = key.split('/')
            try:
                chunk_indexes = \
                    tuple(int(chunk_index) for chunk_index in chunk_index_part.split('.'))
                if chunk_indexes in self._var_name_to_indexes[name]:
                    self._vfs[key] = name, chunk_indexes
                    self._var_name_to_indexes[name].remove(chunk_indexes)
                    self._num_data_var_chunks_not_in_vfs -= 1
            except:
                pass

    def _build_missing_vfs_entries(self):
        for name, indexes in self._var_name_to_indexes.items():
            for index in indexes:
                filename = '.'.join(map(str, index))
                self._vfs[name + '/' + filename] = name, index

    def __setitem__(self, key: str, value: bytes) -> None:
        if self._trace_store_calls:
            print(f'{self._class_name}.__setitem__(key={key!r}, value={value!r})')
        raise TypeError(f'{self._class_name} is read-only')

    def __delitem__(self, key: str) -> None:
        if self._trace_store_calls:
            print(f'{self._class_name}.__delitem__(key={key!r})')
        raise TypeError(f'{self._class_name} is read-only')


class CciChunkStore(RemoteChunkStore):
    """
    A remote Zarr Store using the ESA CCI Open Data Portal as backend.

    :param cci_odp: CCI ODP instance.
    :param cube_config: Cube configuration.
    :param observer: An optional callback function called when remote requests are mode: observer(**kwargs).
    :param trace_store_calls: Whether store calls shall be printed (for debugging).
    """

    _SAMPLE_TYPE_TO_DTYPE = {
        # Note: Sentinel Hub currently only supports unsigned
        # integer values therefore requesting INT8 or INT16
        # will return the same as UINT8 or UINT16 respectively.
        'uint8': '|u1',
        'uint16': '<u2',
        'uint32': '<u4',
        'int8': '|u1',
        'int16': '<u2',
        'int32': '<u4',
        'float32': '<f4',
        'float64': '<f8',
    }

    def __init__(self,
                 cci_odp: CciOdp,
                 dataset_id: str,
                 cube_params: Mapping[str, Any] = None,
                 observer: Callable = None,
                 trace_store_calls=False):
        self._cci_odp = cci_odp
        if dataset_id not in self._cci_odp.dataset_names:
            raise ValueError(f'Data ID {dataset_id} not provided by ODP.')
        self._metadata = self._cci_odp.get_dataset_metadata(dataset_id)
        super().__init__(dataset_id,
                         cube_params,
                         observer=observer,
                         trace_store_calls=trace_store_calls)

    def _extract_time_range_as_datetime(self, time_range: Union[Tuple, List]) -> (datetime, datetime, str, str):
        iso_start_time, iso_end_time = self._extract_time_range_as_strings(time_range)
        start_time = datetime.strptime(iso_start_time, _TIMESTAMP_FORMAT)
        end_time = datetime.strptime(iso_end_time, _TIMESTAMP_FORMAT)
        return start_time, end_time, iso_start_time, iso_end_time

    def get_time_ranges(self, dataset_id: str, cube_params: Mapping[str, Any]) -> List[Tuple]:
        start_time, end_time, iso_start_time, iso_end_time = \
            self._extract_time_range_as_datetime(cube_params.get('time_range', self.get_default_time_range(dataset_id)))
        time_period = dataset_id.split('.')[2]
        if time_period == 'day':
            start_time = datetime(year=start_time.year, month=start_time.month, day=start_time.day)
            end_time = datetime(year=end_time.year, month=end_time.month, day=end_time.day)
            delta = relativedelta(days=1)
        elif time_period == 'month' or time_period == 'mon':
            start_time = datetime(year=start_time.year, month=start_time.month, day=1)
            end_time = datetime(year=end_time.year, month=end_time.month, day=1)
            delta = relativedelta(months=+1)
            end_time += delta
        elif time_period == 'year' or time_period == 'yr':
            start_time = datetime(year=start_time.year, month=1, day=1)
            end_time = datetime(year=end_time.year, month=12, day=31)
            delta = relativedelta(years=1)
        else:
            end_time = end_time.replace(hour=23, minute=59, second=59)
            end_time_str = datetime.strftime(end_time, _TIMESTAMP_FORMAT)
            iso_end_time = self._extract_time_as_string(end_time_str)
            request_time_ranges = self._cci_odp.get_time_ranges_from_data(dataset_id, iso_start_time, iso_end_time)
            return request_time_ranges
        request_time_ranges = []
        this = start_time
        while this < end_time:
            next = this + delta
            pd_this = pd.Timestamp(datetime.strftime(this, _TIMESTAMP_FORMAT))
            pd_next = pd.Timestamp(datetime.strftime(next, _TIMESTAMP_FORMAT))
            request_time_ranges.append((pd_this, pd_next))
            this = next
        return request_time_ranges

    def get_default_time_range(self, ds_id: str):
        temporal_start = self._metadata.get('temporal_coverage_start', None)
        temporal_end = self._metadata.get('temporal_coverage_end', None)
        if not temporal_start or not temporal_end:
            time_ranges = self._cci_odp.get_time_ranges_from_data(ds_id, '1000-01-01', '3000-12-31')
            if not temporal_start:
                if len(time_ranges) == 0:
                    raise ValueError(
                        "Could not determine temporal start of dataset. Please use 'time_range' parameter.")
                temporal_start = time_ranges[0][0]
            if not temporal_end:
                if len(time_ranges) == 0:
                    raise ValueError(
                        "Could not determine temporal end of dataset. Please use 'time_range' parameter.")
                temporal_end = time_ranges[-1][1]
        return (temporal_start, temporal_end)

    def _get_time_frequency(self, time_period: str):
        if time_period == 'mon':
            return 'month'
        elif time_period == 'yr':
            return 'year'
        elif re.compile('[0-9]*-days').search(time_period):
            num_days = int(time_period.split('-')[0])
            return f'{num_days} days'
        elif re.compile('[0-9]*-yrs').search(time_period):
            num_years = int(time_period.split('-')[0])
            return f'{num_years} years'
        else:
            return time_period

    def get_all_variable_names(self) -> List[str]:
        return [variable['name'] for variable in self._metadata['variables']]

    def get_dimension_data(self, dataset_id: str):
        dimensions = self._metadata['dimensions']
        dimension_data = self.get_variable_data(dataset_id, dimensions)
        if len(dimension_data) == 0:
            # no valid data found in indicated time range, let's set this broader
            dimension_data = self._cci_odp.get_variable_data(dataset_id, dimensions)
        return dimension_data

    def get_variable_data(self, dataset_id: str, variables: Dict[str, int]):
        return self._cci_odp.get_variable_data(dataset_id,
                                               variables,
                                               self._time_ranges[0][0].strftime(_TIMESTAMP_FORMAT),
                                               self._time_ranges[0][1].strftime(_TIMESTAMP_FORMAT))

    def get_encoding(self, var_name: str) -> Dict[str, Any]:
        encoding_dict = {}
        encoding_dict['fill_value'] = self._metadata.get('variable_infos', {}).get(var_name, {}).get('fill_value')
        encoding_dict['dtype'] = self._metadata.get('variable_infos', {}).get(var_name, {}).get('data_type')
        return encoding_dict

    def get_attrs(self, var_name: str) -> Dict[str, Any]:
        return self._metadata.get('variable_infos', {}).get(var_name, {})

    def fetch_chunk(self,
                    var_name: str,
                    chunk_index: Tuple[int, ...],
                    time_range: Tuple[pd.Timestamp, pd.Timestamp]) -> bytes:

        start_time, end_time = time_range
        identifier = self._cci_odp.get_fid_for_dataset(self._dataset_name)
        iso_start_date = start_time.tz_localize(None).isoformat()
        iso_end_date = end_time.tz_localize(None).isoformat()
        dim_indexes = self._get_dimension_indexes_for_chunk(var_name, chunk_index)
        request = dict(parentIdentifier=identifier,
                       varNames=[var_name],
                       startDate=iso_start_date,
                       endDate=iso_end_date,
                       drsId=self._dataset_name,
                       fileFormat='.nc'
                       )
        data = self._cci_odp.get_data_chunk(request, dim_indexes)
        if not data:
            data = bytearray()
            var_info = self._metadata.get('variable_infos', {}).get(var_name, {})
            length = 1
            for chunk_size in var_info.get('chunk_sizes', {}):
                length *= chunk_size
            dtype = np.dtype(self._SAMPLE_TYPE_TO_DTYPE[var_info['data_type']])
            var_array = np.full(shape=length, fill_value=var_info['fill_value'], dtype=dtype)
            data += var_array.tobytes()
        _LOG.info(f'Fetched chunk for ({chunk_index})"{var_name}"')
        return data

    def _get_dimension_indexes_for_chunk(self, var_name: str, chunk_index: Tuple[int, ...]) -> tuple:
        dim_indexes = []
        var_dimensions = self.get_attrs(var_name).get('file_dimensions', [])
        chunk_sizes = self.get_attrs(var_name).get('file_chunk_sizes', [])
        offset = 0
        # dealing with the case that time has been added as additional first dimension
        if len(chunk_index) > len(chunk_sizes):
            offset = 1
        for i, var_dimension in enumerate(var_dimensions):
            if var_dimension == 'time':
                dim_indexes.append(slice(None, None, None))
                continue
            dim_size = self._metadata.get('dimensions', {}).get(var_dimension, -1)
            if dim_size < 0:
                raise ValueError(f'Could not determine size of dimension {var_dimension}')
            start = chunk_index[i + offset] * chunk_sizes[i]
            end = min(start + chunk_sizes[i], dim_size)
            dim_indexes.append(slice(start, end))
        return tuple(dim_indexes)<|MERGE_RESOLUTION|>--- conflicted
+++ resolved
@@ -142,11 +142,8 @@
 
         self._time_indexes = {}
         remove = []
-<<<<<<< HEAD
         self._num_data_var_chunks_not_in_vfs = 0
-=======
         logging.debug('Adding variables to dataset ...')
->>>>>>> 8bda46a5
         for variable_name in self._variable_names:
             if variable_name in self._dimension_data or variable_name == 'time_bnds':
                 remove.append(variable_name)
@@ -199,13 +196,8 @@
                                    chunk_sizes,
                                    var_encoding,
                                    var_attrs)
-<<<<<<< HEAD
             self._num_data_var_chunks_not_in_vfs += np.prod(chunk_sizes)
-            logging.debug(f"Added variable '{variable_name}', "
-                          f"total num of variables is {len(self._variable_names)}")
-=======
         logging.debug(f"Added a total of {len(self._variable_names)} variables to the data set")
->>>>>>> 8bda46a5
         for r in remove:
             self._variable_names.remove(r)
         cube_params['variable_names'] = self._variable_names
