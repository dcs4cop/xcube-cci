--- conflicted
+++ resolved
@@ -1,5 +1,5 @@
 # The MIT License (MIT)
-# Copyright (c) 2021 by the xcube development team and contributors
+# Copyright (c) 2022 by the xcube development team and contributors
 #
 # Permission is hereby granted, free of charge, to any person obtaining a copy of
 # this software and associated documentation files (the "Software"), to deal in
@@ -245,18 +245,12 @@
             sizes = []
             self._time_indexes[variable_name] = -1
             time_dimension = -1
-<<<<<<< HEAD
-            for i, dimension_name in enumerate(dimensions):
-                sizes.append(self._dimension_data[dimension_name]['size'])
-                if dimension_name == 'time':
-=======
             for i, coord_name in enumerate(dimensions):
                 if coord_name in coords_data:
                     sizes.append(coords_data[coord_name]['size'])
                 else:
                     sizes.append(self._dimensions.get(coord_name))
                 if coord_name == 'time':
->>>>>>> 81aab9b3
                     self._time_indexes[variable_name] = i
                     time_dimension = i
                 if chunk_sizes[i] == -1:
